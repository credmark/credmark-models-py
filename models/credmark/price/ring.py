--- conflicted
+++ resolved
@@ -79,11 +79,7 @@
 # credmark-dev run dex.ring1-tokens -b 17_100_000 -i '{"protocol": "uniswap-v3"}' -j
 
 @Model.describe(slug='dex.ring1-tokens',
-<<<<<<< HEAD
-                version='0.3',
-=======
                 version=RING_MODEL_VERSION,
->>>>>>> a4580ca7
                 display_name='DEX Tokens - Secondary, or Ring1',
                 description='Tokens to form secondary trading pairs for new token issuance',
                 category='protocol',
@@ -95,12 +91,8 @@
     RING1_TOKENS = {
         Network.Mainnet: {
             **{protocol: (lambda block_number:
-<<<<<<< HEAD
-                          [Token('WETH')] if block_number <= 17_385_740 else [Token('WETH'), Token('WBTC')])
-=======
                           [Token('WETH')] if block_number <= 17_385_780
                           else [Token('WETH'), Token('WBTC')])
->>>>>>> a4580ca7
                for protocol in [DexProtocol.UniswapV2,
                                 DexProtocol.UniswapV3,
                                 DexProtocol.SushiSwap]},
@@ -110,22 +102,13 @@
                                 DexProtocol.PancakeSwapV3]},
         },
         Network.BSC: {
-<<<<<<< HEAD
-            # TODO: multi-ring1 tokens to be added
-            **{protocol: (lambda _: [Token('WBNB')])  # [Token('WBNB'), Token('BTCB'), Token('ETH')]
-=======
             **{protocol: (lambda _: [Token('WBNB'), Token('BTCB'), Token('ETH')])
->>>>>>> a4580ca7
                for protocol in [DexProtocol.UniswapV3,
                                 DexProtocol.PancakeSwapV2,
                                 DexProtocol.PancakeSwapV3]},
         },
         Network.Polygon: {
-<<<<<<< HEAD
-            **{protocol: (lambda _: [Token('WMATIC')])  # [Token('WMATIC'), Token('WETH'), Token('WBTC')]
-=======
             **{protocol: (lambda _: [Token('WMATIC'), Token('WETH'), Token('WBTC'), Token('DAI')])
->>>>>>> a4580ca7
                for protocol in [DexProtocol.UniswapV3]}
         }
     }
