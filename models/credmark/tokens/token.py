# pylint: disable=locally-disabled, unused-import
from typing import List

from credmark.cmf.model import Model
from credmark.cmf.model.errors import ModelDataError
<<<<<<< HEAD
from credmark.cmf.types import Address, Accounts, Contract, Contracts, Price, Token
from credmark.dto import DTO, IterableListGenericDTO
from models.dtos.price import Maybe


def get_eip1967_proxy(context, logger, address, verbose):
    # pylint:disable=locally-disabled,protected-access
    """
    eip-1967 compliant, https://eips.ethereum.org/EIPS/eip-1967
    """
    default_proxy_address = ''.join(['0'] * 40)

    token = Token(address=address)

    # trigger loading
    try:
        token.abi
    except Exception:
        pass

    # Got 0xca823F78C2Dd38993284bb42Ba9b14152082F7BD unrecognized by etherscan
    # assert token.proxy_for is not None

    # Many aTokens are not recognized as proxy in Etherscan
    # Token(address='0xfe8f19b17ffef0fdbfe2671f248903055afaa8ca').is_transparent_proxy
    # https://etherscan.io/address/0xfe8f19b17ffef0fdbfe2671f248903055afaa8ca#code
    # token.contract_name == 'InitializableImmutableAdminUpgradeabilityProxy'
    proxy_address = context.web3.eth.get_storage_at(
        token.address,
        '0x360894a13ba1a3210667c828492db98dca3e2076cc3735a920a3ca505d382bbc').hex()
    if proxy_address[-40:] != default_proxy_address:
        proxy_address = '0x' + proxy_address[-40:]
        token_implemenation = Token(address=proxy_address)
        # TODO: Work around before we can load proxy in the past based on block number.
        if (token._meta.is_transparent_proxy and
            token.proxy_for is not None and
                proxy_address != token.proxy_for.address):
            logger.debug(
                f'token\'s implmentation is corrected to '
                f'{proxy_address} from {token.proxy_for.address} for {token.address}')
        else:
            logger.debug(
                f'token\'s implmentation is corrected to '
                f'{proxy_address} from no-proxy for {token.address}')

        token._meta.is_transparent_proxy = True
        token._meta.proxy_implementation = token_implemenation
    else:
        if verbose:
            logger.info(f'Unable to retrieve proxy implementation for {address}')
        return None
    return token


def get_eip1967_proxy_err(context, logger, address, verbose):
    res = get_eip1967_proxy(context, logger, address, verbose)
    if res is None:
        raise ModelDataError(f'Unable to retrieve proxy implementation for {address}')
    return res


@Model.describe(slug='token.underlying-maybe',
                version='1.0',
                display_name='Token Price - Underlying',
                description='For token backed by underlying - get the address',
                developer='Credmark',
                input=Token,
                output=Maybe[Address])
class TokenUnderlying(Model):
    """
    Return token's underlying token's address
    """

    def run(self, input: Token) -> Maybe[Address]:  # pylint: disable=too-many-return-statements)
        try_eip1967 = get_eip1967_proxy(self.context, self.logger, input.address, False)
        if try_eip1967 is not None:
            input = try_eip1967
        if input.abi is not None:
            if input.proxy_for is not None:
                abi_functions = input.proxy_for.abi.functions
            else:
                abi_functions = input.abi.functions

            if 'UNDERLYING_ASSET_ADDRESS' in abi_functions:
                return Maybe(just=input.functions.UNDERLYING_ASSET_ADDRESS().call())

            if 'underlyingAssetAddress' in abi_functions:
                return Maybe(just=input.functions.underlyingAssetAddress().call())

        # TODO: iearn DAI
        if input.address == Address('0xc2cb1040220768554cf699b0d863a3cd4324ce32'):
            return Maybe(just=Token(symbol='DAI').address)

        if input.address == Address('0x16de59092dae5ccf4a1e6439d611fd0653f0bd01'):
            return Maybe(just=Token(symbol='DAI').address)

        # TODO: iearn USDC
        if input.address == Address('0x26ea744e5b887e5205727f55dfbe8685e3b21951'):
            return Maybe(just=Token(symbol='USDC').address)

        if input.address == Address('0xd6ad7a6750a7593e092a9b218d66c0a814a3436e'):
            return Maybe(just=Token(symbol='USDC').address)

        if input.address == Address('0xe6354ed5bc4b393a5aad09f21c46e101e692d447'):
            return Maybe(just=Token(symbol='USDT').address)

        if input.address == Address('0x83f798e925bcd4017eb265844fddabb448f1707d'):
            return Maybe(just=Token(symbol='USDT').address)

        if input.address == Address('0x73a052500105205d34daf004eab301916da8190f'):
            return Maybe(just=Token(symbol='TUSD').address)

        if input.address == Address('0x04bc0ab673d88ae9dbc9da2380cb6b79c4bca9ae'):
            return Maybe(just=Token(symbol='BUSD').address)

        if input.address == Address('0xbbc455cb4f1b9e4bfc4b73970d360c8f032efee6'):
            return Maybe(just=Token(symbol='LINK').address)

        if input.address == Address('0x0e2ec54fc0b509f445631bf4b91ab8168230c752'):
            return Maybe(just=Token(symbol='LINK').address)

        # TODO: ycDAI
        if input.address == Address('0x99d1fa417f94dcd62bfe781a1213c092a47041bc'):
            return Maybe(just=Token(symbol='DAI').address)

        if input.address == Address('0x9777d7e2b60bb01759d0e2f8be2095df444cb07e'):
            return Maybe(just=Token(symbol='USDC').address)

        if input.address == Address('0x1be5d71f2da660bfdee8012ddc58d024448a0a59'):
            return Maybe(just=Token(symbol='USDT').address)

        return Maybe(just=None)
=======
from credmark.cmf.types import (
    Token,
    Price,
    Contract,
    Accounts,
    Contracts,
)

from credmark.dto import DTO, IterableListGenericDTO
>>>>>>> f833498e


@Model.describe(
    slug="token.info",
    version="1.1",
    display_name="Token Information",
    developer="Credmark",
    input=Token,
    output=Token
)
class TokenInfoModel(Model):
    """
    Return token's information
    """

    def run(self, input: Token) -> Token:
        return input.info


@Model.describe(slug='token.holders',
                version='1.0',
                display_name='Token Holders',
                description='The number of holders of a Token',
                input=Token,
                output=dict)
class TokenHolders(Model):
    def run(self, _input: Token) -> dict:
        # TODO: Get Holders
        return {"result": 0}


@Model.describe(slug='token.swap-pools',
                version='1.0',
                display_name='Swap Pools for Token',
                description='All swap pools available for the current Token',
                input=Token,
                output=Contracts)
class TokenSwapPools(Model):
    def run(self, input: Token) -> Contracts:
        response = Contracts(contracts=[])
        response.contracts.extend(Contracts(**self.context.models.uniswap_v3.get_pools(input)))
        response.contracts.extend(Contracts(**self.context.models.uniswap_v2.get_pools(input)))
        response.contracts.extend(Contracts(**self.context.models.sushiswap.get_pools(input)))
        return response


@Model.describe(slug='token.swap-pool-volume',
                version='1.0',
                display_name='Token Volume',
                description='The current volume for a swap pool',
                input=Contract,
                output=dict)
class TokenSwapPoolVolume(Model):
    def run(self, input: Token) -> dict:
        # TODO: Get All Credmark Supported swap Pools for a token
        return {"result": 0}


@Model.describe(slug='token.overall-volume',
                version='1.0',
                display_name='Token Volume',
                description='The Current Credmark Supported trading volume algorithm',
                input=Token,
                output=dict)
class TokenVolume(Model):
    def run(self, input) -> dict:
        # TODO: Get Overall Volume
        return {"result": 0}


class CategorizedSupplyRequest(IterableListGenericDTO):
    class CategorizedSupplyCategory(DTO):
        accounts: Accounts
        categoryName: str
        categoryType: str = ''
        circulating: bool = False

    categories: List[CategorizedSupplyCategory]
    _iterator: str = 'categories'
    token: Token


class CategorizedSupplyResponse(CategorizedSupplyRequest):
    class CategorizedSupplyCategory(CategorizedSupplyRequest.CategorizedSupplyCategory):
        amountScaled: float = 0.0
        valueUsd: float = 0.0
    categories: List[CategorizedSupplyCategory]
    _iterator: str = 'categories'
    circulatingSupplyScaled: float = 0.0
    circulatingSupplyUsd: float = 0.0


@Model.describe(slug='token.categorized-supply',
                version='1.0',
                display_name='Token Categorized Supply',
                description='The categorized supply for a token',
                input=CategorizedSupplyRequest,
                output=CategorizedSupplyResponse)
class TokenCirculatingSupply(Model):
    def run(self, input: CategorizedSupplyRequest) -> CategorizedSupplyResponse:
        response = CategorizedSupplyResponse(**input.dict())
        total_supply_scaled = input.token.scaled(input.token.total_supply)
        token_price = Price(**self.context.models.token.price(input.token))
        if token_price is None:
            raise ModelDataError(f"No Price for {response.token}")
        for c in response.categories:
            for account in c.accounts:
                bal = response.token.functions.balanceOf(account.address).call()
                c.amountScaled += response.token.scaled(bal)
            if token_price is not None and token_price.price is not None:
                c.valueUsd = c.amountScaled * token_price.price
        response.categories.append(CategorizedSupplyResponse.CategorizedSupplyCategory(
            accounts=Accounts(accounts=[]),
            categoryName='uncategorized',
            categoryType='uncategorized',
            circulating=True,
            amountScaled=total_supply_scaled - sum([c.amountScaled for c in response.categories])
        ))
        response.circulatingSupplyScaled = sum(
            [c.amountScaled for c in response.categories if c.circulating])
        if isinstance(token_price.price, float):
            if isinstance(response.circulatingSupplyScaled, float):
                response.circulatingSupplyUsd = response.circulatingSupplyScaled * token_price.price
        return response<|MERGE_RESOLUTION|>--- conflicted
+++ resolved
@@ -3,8 +3,14 @@
 
 from credmark.cmf.model import Model
 from credmark.cmf.model.errors import ModelDataError
-<<<<<<< HEAD
-from credmark.cmf.types import Address, Accounts, Contract, Contracts, Price, Token
+from credmark.cmf.types import (
+    Token,
+    Price,
+    Contract,
+    Accounts,
+    Contracts,
+)
+
 from credmark.dto import DTO, IterableListGenericDTO
 from models.dtos.price import Maybe
 
@@ -136,17 +142,6 @@
             return Maybe(just=Token(symbol='USDT').address)
 
         return Maybe(just=None)
-=======
-from credmark.cmf.types import (
-    Token,
-    Price,
-    Contract,
-    Accounts,
-    Contracts,
-)
-
-from credmark.dto import DTO, IterableListGenericDTO
->>>>>>> f833498e
 
 
 @Model.describe(
