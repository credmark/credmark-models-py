from credmark.cmf.model import Model
from credmark.cmf.model.errors import ModelRunError
<<<<<<< HEAD
from credmark.cmf.types import Contract, Price
from credmark.dto import DTO, DTOField, EmptyInput
from ens import ENS
from models.dtos.price import Maybe, PriceInput
from web3.exceptions import ContractLogicError
=======
from credmark.cmf.types import Contract, Price, Token, Tokens, Account, Address
from credmark.dto import EmptyInput, DTO, DTOField
from ens import ENS
>>>>>>> f833498e


@Model.describe(slug='chainlink.get-feed-registry',
                version="1.0",
                display_name="Chainlink - Feed registry",
                description="Supports multi-chain",
                input=EmptyInput,
                output=Contract)
class ChainLinkFeedRegistry(Model):
    CHAINLINK_REGISTRY = {
        1: '0x47Fb2585D2C56Fe188D0E6ec628a38b74fCeeeDf',
        42: '0xAa7F6f7f507457a1EE157fE97F6c7DB2BEec5cD0'
    }

    def run(self, _) -> Contract:
        registry = Contract(address=self.CHAINLINK_REGISTRY[self.context.chain_id])
        _ = registry.abi
        return registry


class ENSDomainName(DTO):
    domain: str = DTOField(description='ENS Domain nam')


# TODO: implement shortest path
@Model.describe(slug='chainlink.price-by-ens',
                version="1.0",
                display_name="Chainlink - Price by ENS",
                description="Use ENS domain name for a token pair",
                input=ENSDomainName,
                output=Price)
class ChainLinkPriceByENS(Model):
    def run(self, input: ENSDomainName) -> Price:
        ns = ENS.fromWeb3(self.context.web3)
        feed_address = ns.address(input.domain)
        if feed_address is None:
            raise ModelRunError('Unable to resolve ENS domain name {input.domain}')
        return self.context.run_model('chainlink.price-by-feed',
                                      input=Account(address=Address(feed_address)),
                                      return_type=Price)


@ Model.describe(slug='chainlink.price-by-feed',
                 version="1.0",
                 display_name="Chainlink - Price by feed",
                 description="Input a Chainlink valid feed",
                 input=Account,
                 output=Price)
class ChainLinkPriceByFeed(Model):
    def run(self, input: Account) -> Price:
        feed_contract = Contract(address=input.address)
        (_roundId, answer,
            _startedAt, _updatedAt,
            _answeredInRound) = feed_contract.functions.latestRoundData().call()
        decimals = feed_contract.functions.decimals().call()
        description = feed_contract.functions.description().call()
        version = feed_contract.functions.version().call()

        feed = None
        if feed_contract.abi is not None:
            abi_funcs = [x['name'].lower()  # type: ignore
                         for x in feed_contract.abi
                         if 'name' in x]
            if 'aggregator'.lower() in abi_funcs:
                feed = feed_contract.functions.aggregator().call()

        if feed is None:
            feed = input.address
        isFeedEnabled = None

        time_diff = self.context.block_number.timestamp - _updatedAt
        round_diff = _answeredInRound - _roundId
        return Price(price=answer / (10 ** decimals),
                     src=(f'{self.slug}|{description}|{feed}|v{version}|'
                          f'{isFeedEnabled}|t:{time_diff}s|r:{round_diff}'))


<<<<<<< HEAD
@Model.describe(slug='chainlink.price-from-registry-maybe',
                version="1.1",
                display_name="Chainlink - Price by Registry",
                description="Looking up Registry for two tokens' addresses",
                input=PriceInput,
                output=Maybe[Price])
class ChainLinkFeedFromRegistryMaybe(Model):
    def run(self, input: PriceInput) -> Maybe[Price]:
        try:
            price = self.context.run_model('chainlink.price-by-registry',
                                           input=input,
                                           return_type=Price)
            return Maybe[Price](just=price)
        except ModelRunError as _err:
            try:
                price = self.context.run_model('chainlink.price-by-registry',
                                               input=input.inverse(),
                                               return_type=Price).inverse()
                return Maybe[Price](just=price)
            except ModelRunError as _err2:
                return Maybe[Price](just=None)
=======
@ Model.describe(slug='chainlink.price-by-registry',
                 version="1.0",
                 display_name="Chainlink - Price by Registry",
                 description="Looking up Registry for two tokens\' addresses",
                 input=Tokens,
                 output=Price)
class ChainLinkPriceByRegistry(Model):
    def run(self, input: Tokens) -> Price:
        token0_address = input.tokens[0].address
        token1_address = input.tokens[1].address

        registry = self.context.run_model('chainlink.get-feed-registry',
                                          input=EmptyInput(),
                                          return_type=Contract)

        feed = registry.functions.getFeed(token0_address, token1_address).call()
        (_roundId, answer,
            _startedAt, _updatedAt,
            _answeredInRound) = (registry.functions.latestRoundData(token0_address, token1_address)
                                 .call())
        decimals = registry.functions.decimals(token0_address, token1_address).call()
        description = registry.functions.description(token0_address, token1_address).call()
        version = registry.functions.version(token0_address, token1_address).call()
        isFeedEnabled = registry.functions.isFeedEnabled(feed).call()

        time_diff = self.context.block_number.timestamp - _updatedAt
        round_diff = _answeredInRound - _roundId
        return Price(price=answer / (10 ** decimals),
                     src=(f'{self.slug}|{description}|{feed}|v{version}|'
                          f'{isFeedEnabled}|t:{time_diff}s|r:{round_diff}'))
>>>>>>> f833498e


@Model.describe(slug='chainlink.price-usd',
                version="1.2",
                display_name="Chainlink - Price for Token / USD pair",
                description="Input a Token",
                input=Token,
                output=Price)
class ChainLinkFeedPriceUSD(Model):
    ETH = Address('0xEeeeeEeeeEeEeeEeEeEeeEEEeeeeEeeeeeeeEEeE')
    BTC = Address('0xbBbBBBBbbBBBbbbBbbBbbbbBBbBbbbbBbBbbBBbB')

    # 0x0000000000000000000000000000000000000348
    USD = Address('0x{:040x}'.format(840))
    # 0x000000000000000000000000000000000000033a
    GBP = Address('0x{:040x}'.format(826))
    # 0x00000000000000000000000000000000000003d2
    EUR = Address('0x{:040x}'.format(978))

    # TODO: need to find the address to find the feed in registry
    OVERRIDE_FEED = {
        1: {
            # WAVAX: avax-usd.data.eth
            Address('0x85f138bfEE4ef8e540890CFb48F620571d67Eda3'):
            '0xFF3EEb22B5E3dE6e705b44749C2559d704923FD7',
            # WSOL: sol-usd.data.eth
            Address('0xD31a59c85aE9D8edEFeC411D448f90841571b89c'):
            '0x4ffc43a60e009b551865a93d232e33fce9f01507',
            # BNB: bnb-usd.data.eth
            Address('0xB8c77482e45F1F44dE1745F52C74426C631bDD52'):
            '0x14e613ac84a31f709eadbdf89c6cc390fdc9540a',
            # WBTC:
            Address('0x2260fac5e5542a773aa44fbcfedf7c193bc2c599'):
            '0xf4030086522a5beea4988f8ca5b36dbc97bee88c',
            # WETH:
            Address('0xc02aaa39b223fe8d0a0e5c4f27ead9083c756cc2'):
            '0x5f4ec3df9cbd43714fe2740f5e3616155c5b8419'
        }
    }

    ROUTING_FEED = {
        1: {
            Address('0x767FE9EDC9E0dF98E07454847909b5E959D7ca0E'):
            ['0xf600984cca37cd562e74e3ee514289e3613ce8e4',  # ilv-eth.data.eth
             '0x5f4ec3df9cbd43714fe2740f5e3616155c5b8419'],
            Address('0x383518188C0C6d7730D91b2c03a03C837814a899'):  # OHM v1
            ['0x90c2098473852e2f07678fe1b6d595b1bd9b16ed',   # ohm-eth.data.eth
             '0x5f4ec3df9cbd43714fe2740f5e3616155c5b8419'],  # eth-usd.data.eth
            Address('0x64aa3364F17a4D01c6f1751Fd97C2BD3D7e7f1D5'):
            ['0x9a72298ae3886221820b1c878d12d872087d3a23',   # ohmv2-eth.data.eth
             '0x5f4ec3df9cbd43714fe2740f5e3616155c5b8419'],  # eth-usd.data.eth
            Address('0xc7283b66Eb1EB5FB86327f08e1B5816b0720212B'):
            ['0x84a24deca415acc0c395872a9e6a63e27d6225c8',  # tribe-eth.data.eth
             '0x5f4ec3df9cbd43714fe2740f5e3616155c5b8419'],
        }
    }

    CONVERT_FOR_TOKEN_PRICE = {
        1: {
            Address('0xEeeeeEeeeEeEeeEeEeEeeEEEeeeeEeeeeeeeEEeE'):
            Address('0xc02aaa39b223fe8d0a0e5c4f27ead9083c756cc2'),
            Address('0xbBbBBBBbbBBBbbbBbbBbbbbBBbBbbbbBbBbbBBbB'):
            Address('0x2260fac5e5542a773aa44fbcfedf7c193bc2c599'),
        }
    }

    def run(self, input: Token) -> Price:
        override_feed = self.OVERRIDE_FEED[self.context.chain_id].get(input.address, None)
        routing_feed = self.ROUTING_FEED[self.context.chain_id].get(input.address, None)
        try:
            if override_feed is not None:
                return self.context.run_model('chainlink.price-by-feed',
                                              input=Account(address=Address(override_feed)),
                                              return_type=Price)
            elif routing_feed is not None:
                sources = []
                p = Price(price=1.0, src='')
                for rout in routing_feed:
                    new_piece = self.context.run_model('chainlink.price-by-feed',
                                                       input=Account(address=Address(rout)),
                                                       return_type=Price)
                    p.price *= new_piece.price
                    sources.append(new_piece.src)
                p.src = '.'.join(sources)
                return p
            else:
                tokens = [Token(address=input.address), Token(address=self.USD)]
                return self.context.run_model('chainlink.price-by-registry',
                                              input=Tokens(tokens=tokens),
                                              return_type=Price)
        except ModelRunError as err:
            if 'Feed not found' in str(err):
<<<<<<< HEAD
                self.logger.info(f'No feed found for {base_address}/{quote_address}')
                raise ModelRunError(f'No feed found for {base_address}/{quote_address}')
            raise err
        finally:
            del sys.tracebacklimit
=======
                convert_token = (self.CONVERT_FOR_TOKEN_PRICE[self.context.chain_id]
                                 .get(input.address, None))
                return self.context.run_model(
                    'token.price',
                    input=Token(address=convert_token) if convert_token is not None else input,
                    return_type=Price)
            else:
                raise err
>>>>>>> f833498e
<|MERGE_RESOLUTION|>--- conflicted
+++ resolved
@@ -1,16 +1,10 @@
 from credmark.cmf.model import Model
 from credmark.cmf.model.errors import ModelRunError
-<<<<<<< HEAD
 from credmark.cmf.types import Contract, Price
 from credmark.dto import DTO, DTOField, EmptyInput
 from ens import ENS
 from models.dtos.price import Maybe, PriceInput
 from web3.exceptions import ContractLogicError
-=======
-from credmark.cmf.types import Contract, Price, Token, Tokens, Account, Address
-from credmark.dto import EmptyInput, DTO, DTOField
-from ens import ENS
->>>>>>> f833498e
 
 
 @Model.describe(slug='chainlink.get-feed-registry',
@@ -88,7 +82,6 @@
                           f'{isFeedEnabled}|t:{time_diff}s|r:{round_diff}'))
 
 
-<<<<<<< HEAD
 @Model.describe(slug='chainlink.price-from-registry-maybe',
                 version="1.1",
                 display_name="Chainlink - Price by Registry",
@@ -110,13 +103,14 @@
                 return Maybe[Price](just=price)
             except ModelRunError as _err2:
                 return Maybe[Price](just=None)
-=======
-@ Model.describe(slug='chainlink.price-by-registry',
-                 version="1.0",
-                 display_name="Chainlink - Price by Registry",
-                 description="Looking up Registry for two tokens\' addresses",
-                 input=Tokens,
-                 output=Price)
+
+
+@Model.describe(slug='chainlink.price-by-registry',
+                version="1.2",
+                display_name="Chainlink - Price by Registry",
+                description="Looking up Registry for two tokens' addresses",
+                input=PriceInput,
+                output=Price)
 class ChainLinkPriceByRegistry(Model):
     def run(self, input: Tokens) -> Price:
         token0_address = input.tokens[0].address
@@ -141,7 +135,6 @@
         return Price(price=answer / (10 ** decimals),
                      src=(f'{self.slug}|{description}|{feed}|v{version}|'
                           f'{isFeedEnabled}|t:{time_diff}s|r:{round_diff}'))
->>>>>>> f833498e
 
 
 @Model.describe(slug='chainlink.price-usd',
@@ -234,19 +227,8 @@
                                               return_type=Price)
         except ModelRunError as err:
             if 'Feed not found' in str(err):
-<<<<<<< HEAD
                 self.logger.info(f'No feed found for {base_address}/{quote_address}')
                 raise ModelRunError(f'No feed found for {base_address}/{quote_address}')
             raise err
         finally:
-            del sys.tracebacklimit
-=======
-                convert_token = (self.CONVERT_FOR_TOKEN_PRICE[self.context.chain_id]
-                                 .get(input.address, None))
-                return self.context.run_model(
-                    'token.price',
-                    input=Token(address=convert_token) if convert_token is not None else input,
-                    return_type=Price)
-            else:
-                raise err
->>>>>>> f833498e
+            del sys.tracebacklimit