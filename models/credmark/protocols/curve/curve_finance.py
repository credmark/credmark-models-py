--- conflicted
+++ resolved
@@ -1,15 +1,9 @@
-<<<<<<< HEAD
 from typing import (
     List
 )
 
-=======
-
-from typing import List
->>>>>>> f6d56557
 import credmark.model
 
-<<<<<<< HEAD
 from credmark.types import Address, Contract, Contracts, Token, Tokens
 from credmark.types.models.ledger import (
     TransactionTable
@@ -25,17 +19,6 @@
     CURVE_REGISTRY_ABI,
     # CURVE_GAUGUE_CONTROLLER_ABI
 )
-
-# Demo use of
-=======
-from credmark.types import Account, Address, Contract, Contracts, Token, Tokens
-from credmark.types.models.ledger import (TransactionTable)
-from credmark.types.dto import DTO, DTOField
-from pandas import interval_range
-from ....tmp_abi_lookup import CURVE_GAUGE_V1_ABI, CURVE_SWAP_ABI_1, CURVE_SWAP_ABI_2, CURVE_REGISTRY_ADDRESS, CURVE_REGISTRY_ABI, CURVE_GAUGUE_CONTROLLER_ABI
-from models.tmp_abi_lookup import CURVE_REGISTRY_ADDRESS, CURVE_REGISTRY_ABI
->>>>>>> f6d56557
-
 
 class CurveFiPoolInfo(Contract):
     virtualPrice: int
