--- conflicted
+++ resolved
@@ -13,7 +13,6 @@
 # Demo use of
 
 
-<<<<<<< HEAD
 @credmark.model.describe(slug='curve-fi-pool-historical-reserve',
                         version='1.0',
                         display_name='Curve Finance Pool Reserve Ratios',
@@ -34,19 +33,6 @@
                                                                "address": input.address,
                                                            })
         return res
-=======
-class CurveFiPoolInfo(Contract):
-    virtualPrice: int
-    tokens: Tokens
-    balances: List[int]
-    underlying_tokens: Tokens
-    A: int
-    name: str
-
-
-class CurveFiPoolInfos(DTO):
-    pool_infos: List[CurveFiPoolInfo]
->>>>>>> d2f7f3fc
 
 
 @credmark.model.describe(slug="curve-fi-pool-info",
