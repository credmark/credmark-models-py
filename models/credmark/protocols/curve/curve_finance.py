--- conflicted
+++ resolved
@@ -67,7 +67,6 @@
                                                            interval='7 days',
                                                            model_input={
                                                                "address": input.address,
-<<<<<<< HEAD
                                                            })
         info_i_want = []
         for r in res:
@@ -77,10 +76,6 @@
                 "balances":r.output['balances'],
                 "virtualPrice":r.output['virtualPrice']
             })
-=======
-                                                           },
-                                                           model_return_type=CurveFiPoolInfo)
->>>>>>> 7b70be06
         return res
 
 
@@ -154,7 +149,6 @@
                 "curve-fi-pools",
                 input=None,
                 return_type=Contracts)]
-<<<<<<< HEAD
         for pi in pool_infos:
             info_i_want.append({
                 "address": pi.address,
@@ -165,10 +159,6 @@
        
 
         return info_i_want
-=======
-
-        return CurveFiPoolInfos(pool_infos=pool_infos)
->>>>>>> 7b70be06
 
 
 @credmark.model.describe(slug="curve-fi-pools",
