--- conflicted
+++ resolved
@@ -114,8 +114,7 @@
 
             prices.append(tick_price)
         price = sum(prices) / len(prices)
-<<<<<<< HEAD
-        return {"price": price}
+        return Price(price=price)
 
 
 class HistoricalPriceDTO(DTO):
@@ -130,7 +129,4 @@
 
     def run(self, input) -> dict:
 
-        return self.context.historical.run_model_historical('uniswap-v3-get-average-price', window=input.window, model_input=input.token)
-=======
-        return Price(price=price)
->>>>>>> 8a69f9e6
+        return self.context.historical.run_model_historical('uniswap-v3-get-average-price', window=input.window, model_input=input.token)