--- conflicted
+++ resolved
@@ -136,14 +136,6 @@
     window: str
 
 
-<<<<<<< HEAD
-@credmark.model.describe(slug='uniswap-v3-get-historical-price',
-                         version='1.0',
-                         input=HistoricalPriceDTO)
-class UniswapV3GetAveragePrice30Day(credmark.model.Model):
-
-    def run(self, input: HistoricalPriceDTO) -> BlockSeries:
-=======
 @ credmark.model.describe(slug='uniswap-v3-get-historical-price',
                           version='1.0',
                           input=HistoricalPriceDTO,
@@ -151,6 +143,5 @@
 class UniswapV3GetAveragePrice30Day(credmark.model.Model):
 
     def run(self, input: HistoricalPriceDTO) -> BlockSeries[Price]:
->>>>>>> 30959360
 
         return self.context.historical.run_model_historical('uniswap-v3-get-average-price', window=input.window, model_input=input.token)