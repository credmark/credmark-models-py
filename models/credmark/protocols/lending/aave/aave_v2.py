<<<<<<< HEAD
from models.tmp_abi_lookup import (
    AAVE_STABLEDEBT_ABI
)
from credmark.dto import (
    DTO,
    EmptyInput,
    IterableListGenericDTO,
)
from credmark.cmf.types import (
    Address,
    Contract,
    Token,
    Position,
    Portfolio
)
from credmark.cmf.model.errors import (
    ModelRunError,
    ModelDataError
)
from credmark.cmf.model import Model
from typing import (
    List,
    Optional,
)

from web3.exceptions import (
    ABIFunctionNotFound
)
=======
from typing import List, Optional

from credmark.cmf.model import Model
from credmark.cmf.model.errors import ModelDataError, ModelRunError
from credmark.cmf.types import Address, Contract, Contracts, Portfolio, Position, Token
from credmark.dto import DTO, EmptyInput, IterableListGenericDTO
from models.tmp_abi_lookup import AAVE_STABLEDEBT_ABI
from web3.exceptions import ABIFunctionNotFound
>>>>>>> 93dec02d


class AaveDebtInfo(DTO):
    token: Token
    tokenName: str
    aToken: Token
    stableDebtToken: Token
    variableDebtToken: Token
    interestRateStrategyContract: Optional[Contract]
    supplyRate: float
    variableBorrowRate: float
    stableBorrowRate: float
    totalSupply_qty: float
    totalStableDebt_qty: float
    totalStableDebtPrinciple_qty: float
    totalInterest_qty: float
    totalVariableDebt_qty: float
    totalDebt_qty: float
    totalLiquidity_qty: float


class AaveDebtInfos(IterableListGenericDTO[AaveDebtInfo]):
    aaveDebtInfos: List[AaveDebtInfo]
    _iterator: str = 'aaveDebtInfos'


<<<<<<< HEAD
# For different markets
AAVE_LENDING_POOL_ADDRESS_PROVIDER_REGISTRY = '0x52D306e36E3B6B02c153d0266ff0f85d18BCD413'

# For main market
AAVE_LENDING_POOL_ADDRESS_PROVIDER = '0xb53c1a33016b2dc2ff3653530bff1848a515c8c5'

AAVE_LENDING_POOL_V2 = '0x7d2768dE32b0b80b7a3454c06BdAc94A69DDc7A9'
=======
# PriceOracle
# getAssetPrice() Returns the price of the supported _asset in ETH wei units.
# getAssetsPrices() Returns the price of the supported _asset in ETH wei units.
# getSourceOfAsset()
# getFallbackOracle()

@Model.describe(slug="aave-v2.get-lending-pool-providers-from-registry",
                version="1.1",
                display_name="Aave V2 - Get lending pool providers",
                description="Aave V2 - Get lending pool providers",
                input=EmptyInput,
                output=Contracts)
class AaveV2GetLendingPoolProviders(Model):
    """
    Returns the lending pool providers
    """
    LENDING_POOL_ADDRESS_PROVIDER_REGISTRY = {
        1: '0x52D306e36E3B6B02c153d0266ff0f85d18BCD413',
        42: '0x1E40B561EC587036f9789aF83236f057D1ed2A90'
    }

    def run(self, _) -> Contracts:
        addr = Address(self.LENDING_POOL_ADDRESS_PROVIDER_REGISTRY[self.context.chain_id]).checksum
        address_provider_registry = Contract(address=addr)
        address_providers = address_provider_registry.functions.getAddressesProvidersList().call()
        return Contracts(contracts=address_providers)


@Model.describe(slug="aave-v2.get-lending-pool-provider",
                version="1.1",
                display_name="Aave V2 - Get lending pool providers",
                description="Aave V2 - Get lending pool providers",
                input=EmptyInput,
                output=Contract)
class AaveV2GetLendingPoolProvider(Model):
    """
    Returns the lending pool address provider
    """
    LENDING_POOL_ADDRESS_PROVIDER = {
        # For mainnet
        1: '0xb53c1a33016b2dc2ff3653530bff1848a515c8c5',
        # Kovan
        42: '0x88757f2f99175387ab4c6a4b3067c77a695b0349'
    }

    def run(self, _) -> Contract:
        return Contract(address=self.LENDING_POOL_ADDRESS_PROVIDER[self.context.chain_id])


@ Model.describe(slug="aave-v2.get-lending-pool",
                 version="1.1",
                 display_name="Aave V2 - Get lending pool for main market",
                 description="Aave V2 - Get lending pool for main market",
                 input=EmptyInput,
                 output=Contract)
class AaveV2GetLendingPool(Model):
    def run(self, input: EmptyInput) -> Contract:
        lending_pool_provider = self.context.run_model('aave-v2.get-lending-pool-provider',
                                                       input=EmptyInput(),
                                                       return_type=Contract)
        lending_pool_address = lending_pool_provider.functions.getLendingPool().call()
        lending_pool_contract = Contract(address=lending_pool_address)
        return lending_pool_contract


@Model.describe(slug="aave-v2.get-price-oracle",
                version="1.1",
                display_name="Aave V2 - Get price oracle for main market",
                description="Aave V2 - Get price oracle for main market",
                input=EmptyInput,
                output=Contract)
class AaveV2GetPriceOracle(Model):
    def run(self, input: EmptyInput) -> Contract:
        lending_pool_provider = self.context.run_model('aave-v2.get-lending-pool-provider',
                                                       input=EmptyInput(),
                                                       return_type=Contract)
        price_oracle_address = lending_pool_provider.functions.getPriceOracle().call()
        price_oracle_contract = Contract(address=price_oracle_address)
        return price_oracle_contract


def get_eip1967_implementation(context, logger, token_address):
    # pylint:disable=locally-disabled,protected-access
    """
    eip-1967 compliant, https://eips.ethereum.org/EIPS/eip-1967
    """
    default_proxy_address = ''.join(['0'] * 40)

    token = Token(address=token_address)
    # Got 0xca823F78C2Dd38993284bb42Ba9b14152082F7BD unrecognized by etherscan
    # assert token.proxy_for is not None

    # Many aTokens are not recognized as proxy in Etherscan
    # Token(address='0xfe8f19b17ffef0fdbfe2671f248903055afaa8ca').is_transparent_proxy
    # https://etherscan.io/address/0xfe8f19b17ffef0fdbfe2671f248903055afaa8ca#code
    # token.contract_name == 'InitializableImmutableAdminUpgradeabilityProxy'

    proxy_address = context.web3.eth.get_storage_at(
        token.address,
        '0x360894a13ba1a3210667c828492db98dca3e2076cc3735a920a3ca505d382bbc').hex()
    if proxy_address[-40:] != default_proxy_address:
        proxy_address = '0x' + proxy_address[-40:]
        token_implemenation = Token(address=proxy_address)
        # TODO: Work around before we can load proxy in the past based on block number.
        if token._meta.is_transparent_proxy:
            if token.proxy_for is not None and proxy_address != token.proxy_for.address:
                logger.debug(
                    f'token\'s implmentation is corrected to '
                    f'{proxy_address} from {token.proxy_for.address} for {token.address}')
        else:
            logger.debug(
                f'token\'s implmentation is corrected to '
                f'{proxy_address} from no-proxy for {token.address}')

        token._meta.is_transparent_proxy = True
        token._meta.proxy_implementation = token_implemenation
    else:
        raise ModelDataError(f'Unable to retrieve proxy implementation for {token_address}')
    return token
>>>>>>> 93dec02d

# PriceOracle
# getAssetPrice() Returns the price of the supported _asset in ETH wei units.
# getAssetsPrices() Returns the price of the supported _asset in ETH wei units.
# getSourceOfAsset()
# getFallbackOracle()


@Model.describe(slug="aave-v2.get-lending-pool",
                version="1.0",
                display_name="Aave V2 - Get lending pool for main market",
                description="Aave V2 - Get lending pool for main market",
                input=EmptyInput,
                output=Contract)
class AaveV2GetLendingPool(Model):
    def run(self, input: EmptyInput) -> Contract:
        address_provider = Contract(address=Address(AAVE_LENDING_POOL_ADDRESS_PROVIDER).checksum)
        lending_pool_address = address_provider.functions.getLendingPool().call()
        lending_pool_contract = Contract(address=lending_pool_address)
        return lending_pool_contract


@Model.describe(slug="aave-v2.get-price-oracle",
                version="1.0",
                display_name="Aave V2 - Get price oracle for main market",
                description="Aave V2 - Get price oracle for main market",
                input=EmptyInput,
                output=Contract)
class AaveV2GetPriceOracle(Model):
    def run(self, input: EmptyInput) -> Contract:
        address_provider = Contract(address=Address(AAVE_LENDING_POOL_ADDRESS_PROVIDER).checksum)
        price_oracle_address = address_provider.functions.getPriceOracle().call()
        price_oracle_contract = Contract(address=price_oracle_address)
        return price_oracle_contract


def get_eip1967_implementation(context, logger, token_address):
    """
    eip-1967 compliant, https://eips.ethereum.org/EIPS/eip-1967
    """
    default_proxy_address = ''.join(['0'] * 40)

    token = Token(address=token_address)
    # Got 0xca823F78C2Dd38993284bb42Ba9b14152082F7BD unrecognized by etherscan
    # assert token.proxy_for is not None

    # Many aTokens are not recognized as proxy in Etherscan
    # Token(address='0xfe8f19b17ffef0fdbfe2671f248903055afaa8ca').is_transparent_proxy
    # https://etherscan.io/address/0xfe8f19b17ffef0fdbfe2671f248903055afaa8ca#code
    # token.contract_name == 'InitializableImmutableAdminUpgradeabilityProxy'
    proxy_address = context.web3.eth.get_storage_at(
        token.address,
        '0x360894a13ba1a3210667c828492db98dca3e2076cc3735a920a3ca505d382bbc').hex()
    if proxy_address[-40:] != default_proxy_address:
        proxy_address = '0x' + proxy_address[-40:]
        token_implemenation = Token(address=proxy_address)
        # TODO: Work around before we can load proxy in the past based on block number.
        if token._meta.is_transparent_proxy:
            if token.proxy_for is not None and proxy_address != token.proxy_for.address:
                logger.warning(
                    f'token\'s implmentation is corrected to '
                    f'{proxy_address} from {token.proxy_for.address} for {token.address}')
        else:
            logger.warning(
                f'token\'s implmentation is corrected to '
                f'{proxy_address} from no-proxy for {token.address}')

        token._meta.is_transparent_proxy = True
        token._meta.proxy_implementation = token_implemenation
    else:
        raise ModelDataError(f'Unable to retrieve proxy implementation for {token_address}')
    return token


@Model.describe(slug="aave-v2.overall-liabilities-portfolio",
<<<<<<< HEAD
                version="1.0",
=======
                version="1.1",
>>>>>>> 93dec02d
                display_name="Aave V2 Lending Pool overall liabilities",
                description="Aave V2 liabilities for the main lending pool",
                output=Portfolio)
class AaveV2GetLiability(Model):

    def run(self, input) -> Portfolio:
        aave_lending_pool = self.context.run_model('aave-v2.get-lending-pool',
                                                   input=EmptyInput(),
                                                   return_type=Contract)
        aave_lending_pool = get_eip1967_implementation(self.context,
                                                       self.logger,
                                                       aave_lending_pool.address)

        aave_assets = aave_lending_pool.functions.getReservesList().call()

        positions = []
        for asset in aave_assets:
            # self.logger.info(f'getting info for {asset=}')
            pos = self.context.run_model(slug='aave-v2.token-liability',
                                         input=Token(address=asset),
                                         return_type=Position)
            positions.append(pos)

        return Portfolio(positions=positions)


@Model.describe(slug="aave-v2.token-liability",
<<<<<<< HEAD
                version="1.0",
=======
                version="1.1",
>>>>>>> 93dec02d
                display_name="Aave V2 token liability",
                description="Aave V2 token liability at a given block number",
                input=Token,
                output=Position)
class AaveV2GetTokenLiability(Model):

    def run(self, input: Contract) -> Position:
        aave_lending_pool = self.context.run_model('aave-v2.get-lending-pool',
                                                   input=EmptyInput(),
                                                   return_type=Contract)
        aave_lending_pool = get_eip1967_implementation(self.context,
                                                       self.logger,
                                                       aave_lending_pool.address)

        reservesData = aave_lending_pool.functions.getReserveData(input.address).call()
        # self.logger.info(f'info {reservesData}, {reservesData[7]}')

        aToken = get_eip1967_implementation(self.context, self.logger, reservesData[7])
        try:
            aToken.total_supply
        except ModelDataError:
            self.logger.error(f"total supply cannot be None for {aToken.address}")
            raise
        return Position(asset=aToken, amount=float(aToken.total_supply))


@ Model.describe(slug="aave-v2.lending-pool-assets",
<<<<<<< HEAD
                 version="1.0",
=======
                 version="1.1",
>>>>>>> 93dec02d
                 display_name="Aave V2 Lending Pool Assets",
                 description="Aave V2 assets for the main lending pool",
                 output=AaveDebtInfos)
class AaveV2GetAssets(Model):
    def run(self, input: EmptyInput) -> IterableListGenericDTO[AaveDebtInfo]:
        aave_lending_pool = self.context.run_model('aave-v2.get-lending-pool',
                                                   input=EmptyInput(),
                                                   return_type=Contract)
        aave_lending_pool = get_eip1967_implementation(self.context,
                                                       self.logger,
                                                       aave_lending_pool.address)

        aave_assets_address = aave_lending_pool.functions.getReservesList().call()

        aave_debts_infos = []
        for asset_address in aave_assets_address:
            info = self.context.run_model('aave-v2.token-asset',
                                          input=Token(address=asset_address),
                                          return_type=AaveDebtInfo)
            aave_debts_infos.append(info)

<<<<<<< HEAD
        # TODO: if we would like to do alternative output to dataframe
        # pd.DataFrame([x.dict() for x in aave_debts_infos]).to_excel(
        #     os.path.join(f'aave_debts_infos_{self.context.block_number}.xlsx'))
=======
>>>>>>> 93dec02d
        return AaveDebtInfos(aaveDebtInfos=aave_debts_infos)


@Model.describe(slug="aave-v2.token-asset",
<<<<<<< HEAD
                version="1.0",
=======
                version="1.1",
>>>>>>> 93dec02d
                display_name="Aave V2 token liquidity",
                description="Aave V2 token liquidity at a given block number",
                input=Token,
                output=AaveDebtInfo)
class AaveV2GetTokenAsset(Model):
    def run(self, input: Token) -> AaveDebtInfo:
        aave_lending_pool = self.context.run_model('aave-v2.get-lending-pool',
                                                   input=EmptyInput(),
                                                   return_type=Contract)
        aave_lending_pool = get_eip1967_implementation(self.context,
                                                       self.logger,
                                                       aave_lending_pool.address)

        reservesData = aave_lending_pool.functions.getReserveData(input.address).call()

        # reservesData
        # | Name | Type | Description |
        # 0. configuration | uint256 | bitmark
        # 1. liquidityIndex | uint128 | liquidity index in ray (1e27) |
        # / 1e27 ~= aToken.functions.totalSupply().call() /
        #           aToken.functions.scaledTotalSupply().call()
        # 2. variableBorrowIndex | uint128 | variable borrow index in ray |
        # / 1e27 ~= variableDebtToken.functions.totalSupply().call() /
        #           variableDebtToken.functions.scaledTotalSupply().call()

        # 3. currentLiquidityRate | uint128 | current supply / liquidity / deposit rate in ray |
        # 4. currentVariableBorrowRate | uint128 | current variable borrow rate in ray |
        # 5. currentStableBorrowRate | uint128 | current stable borrow rate in ray |
        # 6. lastUpdateTimestamp | uint40 | timestamp of when reserve data was last updated |

        # 7. aTokenAddress | address | address of associated aToken (tokenised deposit) |
        # 8. stableDebtTokenAddress | address | address of associated stable debt token |
        # 9. variableDebtTokenAddress | address | address of associated variable debt token |
        # 10. interestRateStrategyAddress | address | address of interest rate strategy
        # 11. id | uint8 | the position in the list of active reserves |

        aToken = get_eip1967_implementation(self.context, self.logger, reservesData[7])
        stableDebtToken = get_eip1967_implementation(self.context, self.logger, reservesData[8])
        variableDebtToken = get_eip1967_implementation(self.context, self.logger, reservesData[9])
        interestRateStrategyContract = Contract(address=reservesData[10])

        currentLiquidityRate = reservesData[3] / 1e27
        currentVariableBorrowRate = reservesData[4] / 1e27
        currentStableBorrowRate = reservesData[5] / 1e27

        try:
            # getSupplyData() returns
            # 0. total principle,
            # 1. total stable debt for the reserve (principle+interest),
            # 2. average stable rate
            # 3. last update timestamp
            _ = stableDebtToken.functions.getSupplyData().call()
        except ABIFunctionNotFound:
<<<<<<< HEAD
=======
            # pylint:disable=locally-disabled,protected-access
>>>>>>> 93dec02d
            if stableDebtToken.proxy_for is not None:
                if stableDebtToken.proxy_for._meta is not None:
                    stableDebtToken.proxy_for._meta.abi = AAVE_STABLEDEBT_ABI
            else:
                raise

        supplyData = stableDebtToken.functions.getSupplyData().call()
        (totalStablePrincipleDebt,
         _totalStableDebt,
         _avgStableRate,
         _timestampLastUpdate) = supplyData
        totalStablePrincipleDebt = stableDebtToken.scaled(totalStablePrincipleDebt)

        totalSupply = aToken.scaled(aToken.total_supply)
        totalStableDebt = stableDebtToken.scaled(stableDebtToken.total_supply)
        totalVariableDebt = variableDebtToken.scaled(variableDebtToken.total_supply)
        totalInterest = totalStableDebt - totalStablePrincipleDebt
        if totalStableDebt is not None and totalVariableDebt is not None:
            totalDebt = totalStableDebt + totalVariableDebt
            totalLiquidity = totalSupply - totalDebt

            return AaveDebtInfo(
                token=input,
                tokenName=input.name,
                aToken=aToken,
                stableDebtToken=stableDebtToken,
                variableDebtToken=variableDebtToken,
                interestRateStrategyContract=interestRateStrategyContract,
                supplyRate=currentLiquidityRate,
                variableBorrowRate=currentVariableBorrowRate,
                stableBorrowRate=currentStableBorrowRate,
                totalSupply_qty=totalSupply,
                totalStableDebt_qty=totalStableDebt,
                totalStableDebtPrinciple_qty=totalStablePrincipleDebt,
                totalVariableDebt_qty=totalVariableDebt,
                totalDebt_qty=totalDebt,
                totalInterest_qty=totalInterest,
                totalLiquidity_qty=totalLiquidity)
        else:
            raise ModelRunError(f'Unable to obtain {totalStableDebt=} and {totalVariableDebt=} '
                                f'for {aToken.address=}')<|MERGE_RESOLUTION|>--- conflicted
+++ resolved
@@ -1,33 +1,3 @@
-<<<<<<< HEAD
-from models.tmp_abi_lookup import (
-    AAVE_STABLEDEBT_ABI
-)
-from credmark.dto import (
-    DTO,
-    EmptyInput,
-    IterableListGenericDTO,
-)
-from credmark.cmf.types import (
-    Address,
-    Contract,
-    Token,
-    Position,
-    Portfolio
-)
-from credmark.cmf.model.errors import (
-    ModelRunError,
-    ModelDataError
-)
-from credmark.cmf.model import Model
-from typing import (
-    List,
-    Optional,
-)
-
-from web3.exceptions import (
-    ABIFunctionNotFound
-)
-=======
 from typing import List, Optional
 
 from credmark.cmf.model import Model
@@ -36,7 +6,6 @@
 from credmark.dto import DTO, EmptyInput, IterableListGenericDTO
 from models.tmp_abi_lookup import AAVE_STABLEDEBT_ABI
 from web3.exceptions import ABIFunctionNotFound
->>>>>>> 93dec02d
 
 
 class AaveDebtInfo(DTO):
@@ -63,15 +32,6 @@
     _iterator: str = 'aaveDebtInfos'
 
 
-<<<<<<< HEAD
-# For different markets
-AAVE_LENDING_POOL_ADDRESS_PROVIDER_REGISTRY = '0x52D306e36E3B6B02c153d0266ff0f85d18BCD413'
-
-# For main market
-AAVE_LENDING_POOL_ADDRESS_PROVIDER = '0xb53c1a33016b2dc2ff3653530bff1848a515c8c5'
-
-AAVE_LENDING_POOL_V2 = '0x7d2768dE32b0b80b7a3454c06BdAc94A69DDc7A9'
-=======
 # PriceOracle
 # getAssetPrice() Returns the price of the supported _asset in ETH wei units.
 # getAssetsPrices() Returns the price of the supported _asset in ETH wei units.
@@ -98,6 +58,12 @@
         address_provider_registry = Contract(address=addr)
         address_providers = address_provider_registry.functions.getAddressesProvidersList().call()
         return Contracts(contracts=address_providers)
+
+# PriceOracle
+# getAssetPrice() Returns the price of the supported _asset in ETH wei units.
+# getAssetsPrices() Returns the price of the supported _asset in ETH wei units.
+# getSourceOfAsset()
+# getFallbackOracle()
 
 
 @Model.describe(slug="aave-v2.get-lending-pool-provider",
@@ -168,7 +134,6 @@
     # Token(address='0xfe8f19b17ffef0fdbfe2671f248903055afaa8ca').is_transparent_proxy
     # https://etherscan.io/address/0xfe8f19b17ffef0fdbfe2671f248903055afaa8ca#code
     # token.contract_name == 'InitializableImmutableAdminUpgradeabilityProxy'
-
     proxy_address = context.web3.eth.get_storage_at(
         token.address,
         '0x360894a13ba1a3210667c828492db98dca3e2076cc3735a920a3ca505d382bbc').hex()
@@ -191,87 +156,10 @@
     else:
         raise ModelDataError(f'Unable to retrieve proxy implementation for {token_address}')
     return token
->>>>>>> 93dec02d
-
-# PriceOracle
-# getAssetPrice() Returns the price of the supported _asset in ETH wei units.
-# getAssetsPrices() Returns the price of the supported _asset in ETH wei units.
-# getSourceOfAsset()
-# getFallbackOracle()
-
-
-@Model.describe(slug="aave-v2.get-lending-pool",
-                version="1.0",
-                display_name="Aave V2 - Get lending pool for main market",
-                description="Aave V2 - Get lending pool for main market",
-                input=EmptyInput,
-                output=Contract)
-class AaveV2GetLendingPool(Model):
-    def run(self, input: EmptyInput) -> Contract:
-        address_provider = Contract(address=Address(AAVE_LENDING_POOL_ADDRESS_PROVIDER).checksum)
-        lending_pool_address = address_provider.functions.getLendingPool().call()
-        lending_pool_contract = Contract(address=lending_pool_address)
-        return lending_pool_contract
-
-
-@Model.describe(slug="aave-v2.get-price-oracle",
-                version="1.0",
-                display_name="Aave V2 - Get price oracle for main market",
-                description="Aave V2 - Get price oracle for main market",
-                input=EmptyInput,
-                output=Contract)
-class AaveV2GetPriceOracle(Model):
-    def run(self, input: EmptyInput) -> Contract:
-        address_provider = Contract(address=Address(AAVE_LENDING_POOL_ADDRESS_PROVIDER).checksum)
-        price_oracle_address = address_provider.functions.getPriceOracle().call()
-        price_oracle_contract = Contract(address=price_oracle_address)
-        return price_oracle_contract
-
-
-def get_eip1967_implementation(context, logger, token_address):
-    """
-    eip-1967 compliant, https://eips.ethereum.org/EIPS/eip-1967
-    """
-    default_proxy_address = ''.join(['0'] * 40)
-
-    token = Token(address=token_address)
-    # Got 0xca823F78C2Dd38993284bb42Ba9b14152082F7BD unrecognized by etherscan
-    # assert token.proxy_for is not None
-
-    # Many aTokens are not recognized as proxy in Etherscan
-    # Token(address='0xfe8f19b17ffef0fdbfe2671f248903055afaa8ca').is_transparent_proxy
-    # https://etherscan.io/address/0xfe8f19b17ffef0fdbfe2671f248903055afaa8ca#code
-    # token.contract_name == 'InitializableImmutableAdminUpgradeabilityProxy'
-    proxy_address = context.web3.eth.get_storage_at(
-        token.address,
-        '0x360894a13ba1a3210667c828492db98dca3e2076cc3735a920a3ca505d382bbc').hex()
-    if proxy_address[-40:] != default_proxy_address:
-        proxy_address = '0x' + proxy_address[-40:]
-        token_implemenation = Token(address=proxy_address)
-        # TODO: Work around before we can load proxy in the past based on block number.
-        if token._meta.is_transparent_proxy:
-            if token.proxy_for is not None and proxy_address != token.proxy_for.address:
-                logger.warning(
-                    f'token\'s implmentation is corrected to '
-                    f'{proxy_address} from {token.proxy_for.address} for {token.address}')
-        else:
-            logger.warning(
-                f'token\'s implmentation is corrected to '
-                f'{proxy_address} from no-proxy for {token.address}')
-
-        token._meta.is_transparent_proxy = True
-        token._meta.proxy_implementation = token_implemenation
-    else:
-        raise ModelDataError(f'Unable to retrieve proxy implementation for {token_address}')
-    return token
 
 
 @Model.describe(slug="aave-v2.overall-liabilities-portfolio",
-<<<<<<< HEAD
-                version="1.0",
-=======
-                version="1.1",
->>>>>>> 93dec02d
+                version="1.1",
                 display_name="Aave V2 Lending Pool overall liabilities",
                 description="Aave V2 liabilities for the main lending pool",
                 output=Portfolio)
@@ -299,11 +187,7 @@
 
 
 @Model.describe(slug="aave-v2.token-liability",
-<<<<<<< HEAD
-                version="1.0",
-=======
-                version="1.1",
->>>>>>> 93dec02d
+                version="1.1",
                 display_name="Aave V2 token liability",
                 description="Aave V2 token liability at a given block number",
                 input=Token,
@@ -331,11 +215,7 @@
 
 
 @ Model.describe(slug="aave-v2.lending-pool-assets",
-<<<<<<< HEAD
-                 version="1.0",
-=======
                  version="1.1",
->>>>>>> 93dec02d
                  display_name="Aave V2 Lending Pool Assets",
                  description="Aave V2 assets for the main lending pool",
                  output=AaveDebtInfos)
@@ -357,21 +237,11 @@
                                           return_type=AaveDebtInfo)
             aave_debts_infos.append(info)
 
-<<<<<<< HEAD
-        # TODO: if we would like to do alternative output to dataframe
-        # pd.DataFrame([x.dict() for x in aave_debts_infos]).to_excel(
-        #     os.path.join(f'aave_debts_infos_{self.context.block_number}.xlsx'))
-=======
->>>>>>> 93dec02d
         return AaveDebtInfos(aaveDebtInfos=aave_debts_infos)
 
 
 @Model.describe(slug="aave-v2.token-asset",
-<<<<<<< HEAD
-                version="1.0",
-=======
-                version="1.1",
->>>>>>> 93dec02d
+                version="1.1",
                 display_name="Aave V2 token liquidity",
                 description="Aave V2 token liquidity at a given block number",
                 input=Token,
@@ -425,10 +295,7 @@
             # 3. last update timestamp
             _ = stableDebtToken.functions.getSupplyData().call()
         except ABIFunctionNotFound:
-<<<<<<< HEAD
-=======
             # pylint:disable=locally-disabled,protected-access
->>>>>>> 93dec02d
             if stableDebtToken.proxy_for is not None:
                 if stableDebtToken.proxy_for._meta is not None:
                     stableDebtToken.proxy_for._meta.abi = AAVE_STABLEDEBT_ABI
