from typing import List, Optional

from credmark.cmf.model import Model
from credmark.cmf.model.errors import ModelDataError, ModelRunError
<<<<<<< HEAD
from credmark.cmf.types import Address, Contract, Portfolio, Position, Token
=======
from credmark.cmf.types import Address, Contract, Contracts, Portfolio, Position, Token
>>>>>>> 49667faf
from credmark.dto import DTO, EmptyInput, IterableListGenericDTO
from models.tmp_abi_lookup import AAVE_STABLEDEBT_ABI
from web3.exceptions import ABIFunctionNotFound


class AaveDebtInfo(DTO):
    token: Token
    tokenName: str
    aToken: Token
    stableDebtToken: Token
    variableDebtToken: Token
    interestRateStrategyContract: Optional[Contract]
    supplyRate: float
    variableBorrowRate: float
    stableBorrowRate: float
    totalSupply_qty: float
    totalStableDebt_qty: float
    totalStableDebtPrinciple_qty: float
    totalInterest_qty: float
    totalVariableDebt_qty: float
    totalDebt_qty: float
    totalLiquidity_qty: float


class AaveDebtInfos(IterableListGenericDTO[AaveDebtInfo]):
    aaveDebtInfos: List[AaveDebtInfo]
    _iterator: str = 'aaveDebtInfos'


<<<<<<< HEAD
# For different markets
aave_lending_pool_address_provider_registry = {
    1: '0x52D306e36E3B6B02c153d0266ff0f85d18BCD413',
    42: '0x1E40B561EC587036f9789aF83236f057D1ed2A90'
}

=======
>>>>>>> 49667faf
# PriceOracle
# getAssetPrice() Returns the price of the supported _asset in ETH wei units.
# getAssetsPrices() Returns the price of the supported _asset in ETH wei units.
# getSourceOfAsset()
# getFallbackOracle()

@Model.describe(slug="aave-v2.get-lending-pool-providers-from-registry",
                version="1.1",
                display_name="Aave V2 - Get lending pool providers",
                description="Aave V2 - Get lending pool providers",
                input=EmptyInput,
                output=Contracts)
class AaveV2GetLendingPoolProviders(Model):
    """
    Returns the lending pool providers
    """
    LENDING_POOL_ADDRESS_PROVIDER_REGISTRY = {
        1: '0x52D306e36E3B6B02c153d0266ff0f85d18BCD413',
        42: '0x1E40B561EC587036f9789aF83236f057D1ed2A90'
    }

    def run(self, _) -> Contracts:
        addr = Address(self.LENDING_POOL_ADDRESS_PROVIDER_REGISTRY[self.context.chain_id]).checksum
        address_provider_registry = Contract(address=addr)
        address_providers = address_provider_registry.functions.getAddressesProvidersList().call()
        return Contracts(contracts=address_providers)


@Model.describe(slug="aave-v2.get-lending-pool-provider",
                version="1.1",
                display_name="Aave V2 - Get lending pool providers",
                description="Aave V2 - Get lending pool providers",
                input=EmptyInput,
                output=Contract)
class AaveV2GetLendingPoolProvider(Model):
    """
    Returns the lending pool address provider
    """
    LENDING_POOL_ADDRESS_PROVIDER = {
        # For mainnet
        1: '0xb53c1a33016b2dc2ff3653530bff1848a515c8c5',
        # Kovan
        42: '0x88757f2f99175387ab4c6a4b3067c77a695b0349'
    }

    def run(self, _) -> Contract:
        return Contract(address=self.LENDING_POOL_ADDRESS_PROVIDER[self.context.chain_id])


@ Model.describe(slug="aave-v2.get-lending-pool",
                 version="1.1",
                 display_name="Aave V2 - Get lending pool for main market",
                 description="Aave V2 - Get lending pool for main market",
                 input=EmptyInput,
                 output=Contract)
class AaveV2GetLendingPool(Model):
    def run(self, input: EmptyInput) -> Contract:
<<<<<<< HEAD
        aave_lending_pool_addr_provider = {
            # For mainnet
            1: '0xb53c1a33016b2dc2ff3653530bff1848a515c8c5',
            # Kovan
            42: '0x88757f2f99175387ab4c6a4b3067c77a695b0349'
        }
        addr = Address(aave_lending_pool_addr_provider[self.context.chain_id]).checksum
        address_provider = Contract(address=addr)
        lending_pool_address = address_provider.functions.getLendingPool().call()
=======
        lending_pool_provider = self.context.run_model('aave-v2.get-lending-pool-provider',
                                                       input=EmptyInput(),
                                                       return_type=Contract)
        lending_pool_address = lending_pool_provider.functions.getLendingPool().call()
>>>>>>> 49667faf
        lending_pool_contract = Contract(address=lending_pool_address)
        return lending_pool_contract


@Model.describe(slug="aave-v2.get-price-oracle",
                version="1.1",
                display_name="Aave V2 - Get price oracle for main market",
                description="Aave V2 - Get price oracle for main market",
                input=EmptyInput,
                output=Contract)
class AaveV2GetPriceOracle(Model):
    def run(self, input: EmptyInput) -> Contract:
<<<<<<< HEAD
        aave_lending_pool_addr_provider = {
            # For mainnet
            1: '0xb53c1a33016b2dc2ff3653530bff1848a515c8c5',
            # Kovan
            42: '0x88757f2f99175387ab4c6a4b3067c77a695b0349'
        }
        addr = Address(aave_lending_pool_addr_provider[self.context.chain_id]).checksum
        address_provider = Contract(address=addr)
        price_oracle_address = address_provider.functions.getPriceOracle().call()
=======
        lending_pool_provider = self.context.run_model('aave-v2.get-lending-pool-provider',
                                                       input=EmptyInput(),
                                                       return_type=Contract)
        price_oracle_address = lending_pool_provider.functions.getPriceOracle().call()
>>>>>>> 49667faf
        price_oracle_contract = Contract(address=price_oracle_address)
        return price_oracle_contract


def get_eip1967_implementation(context, logger, token_address):
    # pylint:disable=locally-disabled,protected-access
    """
    eip-1967 compliant, https://eips.ethereum.org/EIPS/eip-1967
    """
    default_proxy_address = ''.join(['0'] * 40)

    token = Token(address=token_address)
    # Got 0xca823F78C2Dd38993284bb42Ba9b14152082F7BD unrecognized by etherscan
    # assert token.proxy_for is not None

    # Many aTokens are not recognized as proxy in Etherscan
    # Token(address='0xfe8f19b17ffef0fdbfe2671f248903055afaa8ca').is_transparent_proxy
    # https://etherscan.io/address/0xfe8f19b17ffef0fdbfe2671f248903055afaa8ca#code
    # token.contract_name == 'InitializableImmutableAdminUpgradeabilityProxy'

    proxy_address = context.web3.eth.get_storage_at(
        token.address,
        '0x360894a13ba1a3210667c828492db98dca3e2076cc3735a920a3ca505d382bbc').hex()
    if proxy_address[-40:] != default_proxy_address:
        proxy_address = '0x' + proxy_address[-40:]
        token_implemenation = Token(address=proxy_address)
        # TODO: Work around before we can load proxy in the past based on block number.
        if token._meta.is_transparent_proxy:
            if token.proxy_for is not None and proxy_address != token.proxy_for.address:
                logger.debug(
                    f'token\'s implmentation is corrected to '
                    f'{proxy_address} from {token.proxy_for.address} for {token.address}')
        else:
            logger.debug(
                f'token\'s implmentation is corrected to '
                f'{proxy_address} from no-proxy for {token.address}')

        token._meta.is_transparent_proxy = True
        token._meta.proxy_implementation = token_implemenation
    else:
        raise ModelDataError(f'Unable to retrieve proxy implementation for {token_address}')
    return token


@Model.describe(slug="aave-v2.overall-liabilities-portfolio",
                version="1.1",
                display_name="Aave V2 Lending Pool overall liabilities",
                description="Aave V2 liabilities for the main lending pool",
                output=Portfolio)
class AaveV2GetLiability(Model):

    def run(self, input) -> Portfolio:
        aave_lending_pool = self.context.run_model('aave-v2.get-lending-pool',
                                                   input=EmptyInput(),
                                                   return_type=Contract)
        aave_lending_pool = get_eip1967_implementation(self.context,
                                                       self.logger,
                                                       aave_lending_pool.address)

        aave_assets = aave_lending_pool.functions.getReservesList().call()

        positions = []
        for asset in aave_assets:
            # self.logger.info(f'getting info for {asset=}')
            pos = self.context.run_model(slug='aave-v2.token-liability',
                                         input=Token(address=asset),
                                         return_type=Position)
            positions.append(pos)

        return Portfolio(positions=positions)


@Model.describe(slug="aave-v2.token-liability",
                version="1.1",
                display_name="Aave V2 token liability",
                description="Aave V2 token liability at a given block number",
                input=Token,
                output=Position)
class AaveV2GetTokenLiability(Model):

    def run(self, input: Contract) -> Position:
        aave_lending_pool = self.context.run_model('aave-v2.get-lending-pool',
                                                   input=EmptyInput(),
                                                   return_type=Contract)
        aave_lending_pool = get_eip1967_implementation(self.context,
                                                       self.logger,
                                                       aave_lending_pool.address)

        reservesData = aave_lending_pool.functions.getReserveData(input.address).call()
        # self.logger.info(f'info {reservesData}, {reservesData[7]}')

        aToken = get_eip1967_implementation(self.context, self.logger, reservesData[7])
        try:
            aToken.total_supply
        except ModelDataError:
            self.logger.error(f"total supply cannot be None for {aToken.address}")
            raise
        return Position(asset=aToken, amount=float(aToken.total_supply))


@ Model.describe(slug="aave-v2.lending-pool-assets",
                 version="1.1",
                 display_name="Aave V2 Lending Pool Assets",
                 description="Aave V2 assets for the main lending pool",
                 output=AaveDebtInfos)
class AaveV2GetAssets(Model):
    def run(self, input: EmptyInput) -> IterableListGenericDTO[AaveDebtInfo]:
        aave_lending_pool = self.context.run_model('aave-v2.get-lending-pool',
                                                   input=EmptyInput(),
                                                   return_type=Contract)
        aave_lending_pool = get_eip1967_implementation(self.context,
                                                       self.logger,
                                                       aave_lending_pool.address)

        aave_assets_address = aave_lending_pool.functions.getReservesList().call()

        aave_debts_infos = []
        for asset_address in aave_assets_address:
            info = self.context.run_model('aave-v2.token-asset',
                                          input=Token(address=asset_address),
                                          return_type=AaveDebtInfo)
            aave_debts_infos.append(info)

        return AaveDebtInfos(aaveDebtInfos=aave_debts_infos)


@Model.describe(slug="aave-v2.token-asset",
                version="1.1",
                display_name="Aave V2 token liquidity",
                description="Aave V2 token liquidity at a given block number",
                input=Token,
                output=AaveDebtInfo)
class AaveV2GetTokenAsset(Model):
    def run(self, input: Token) -> AaveDebtInfo:
        aave_lending_pool = self.context.run_model('aave-v2.get-lending-pool',
                                                   input=EmptyInput(),
                                                   return_type=Contract)
        aave_lending_pool = get_eip1967_implementation(self.context,
                                                       self.logger,
                                                       aave_lending_pool.address)

        reservesData = aave_lending_pool.functions.getReserveData(input.address).call()

        # reservesData
        # | Name | Type | Description |
        # 0. configuration | uint256 | bitmark
        # 1. liquidityIndex | uint128 | liquidity index in ray (1e27) |
        # / 1e27 ~= aToken.functions.totalSupply().call() /
        #           aToken.functions.scaledTotalSupply().call()
        # 2. variableBorrowIndex | uint128 | variable borrow index in ray |
        # / 1e27 ~= variableDebtToken.functions.totalSupply().call() /
        #           variableDebtToken.functions.scaledTotalSupply().call()

        # 3. currentLiquidityRate | uint128 | current supply / liquidity / deposit rate in ray |
        # 4. currentVariableBorrowRate | uint128 | current variable borrow rate in ray |
        # 5. currentStableBorrowRate | uint128 | current stable borrow rate in ray |
        # 6. lastUpdateTimestamp | uint40 | timestamp of when reserve data was last updated |

        # 7. aTokenAddress | address | address of associated aToken (tokenised deposit) |
        # 8. stableDebtTokenAddress | address | address of associated stable debt token |
        # 9. variableDebtTokenAddress | address | address of associated variable debt token |
        # 10. interestRateStrategyAddress | address | address of interest rate strategy
        # 11. id | uint8 | the position in the list of active reserves |

        aToken = get_eip1967_implementation(self.context, self.logger, reservesData[7])
        stableDebtToken = get_eip1967_implementation(self.context, self.logger, reservesData[8])
        variableDebtToken = get_eip1967_implementation(self.context, self.logger, reservesData[9])
        interestRateStrategyContract = Contract(address=reservesData[10])

        currentLiquidityRate = reservesData[3] / 1e27
        currentVariableBorrowRate = reservesData[4] / 1e27
        currentStableBorrowRate = reservesData[5] / 1e27

        try:
            # getSupplyData() returns
            # 0. total principle,
            # 1. total stable debt for the reserve (principle+interest),
            # 2. average stable rate
            # 3. last update timestamp
            _ = stableDebtToken.functions.getSupplyData().call()
        except ABIFunctionNotFound:
            # pylint:disable=locally-disabled,protected-access
            if stableDebtToken.proxy_for is not None:
                if stableDebtToken.proxy_for._meta is not None:
                    stableDebtToken.proxy_for._meta.abi = AAVE_STABLEDEBT_ABI
            else:
                raise

        supplyData = stableDebtToken.functions.getSupplyData().call()
        (totalStablePrincipleDebt,
         _totalStableDebt,
         _avgStableRate,
         _timestampLastUpdate) = supplyData
        totalStablePrincipleDebt = stableDebtToken.scaled(totalStablePrincipleDebt)

        totalSupply = aToken.scaled(aToken.total_supply)
        totalStableDebt = stableDebtToken.scaled(stableDebtToken.total_supply)
        totalVariableDebt = variableDebtToken.scaled(variableDebtToken.total_supply)
        totalInterest = totalStableDebt - totalStablePrincipleDebt
        if totalStableDebt is not None and totalVariableDebt is not None:
            totalDebt = totalStableDebt + totalVariableDebt
            totalLiquidity = totalSupply - totalDebt

            return AaveDebtInfo(
                token=input,
                tokenName=input.name,
                aToken=aToken,
                stableDebtToken=stableDebtToken,
                variableDebtToken=variableDebtToken,
                interestRateStrategyContract=interestRateStrategyContract,
                supplyRate=currentLiquidityRate,
                variableBorrowRate=currentVariableBorrowRate,
                stableBorrowRate=currentStableBorrowRate,
                totalSupply_qty=totalSupply,
                totalStableDebt_qty=totalStableDebt,
                totalStableDebtPrinciple_qty=totalStablePrincipleDebt,
                totalVariableDebt_qty=totalVariableDebt,
                totalDebt_qty=totalDebt,
                totalInterest_qty=totalInterest,
                totalLiquidity_qty=totalLiquidity)
        else:
            raise ModelRunError(f'Unable to obtain {totalStableDebt=} and {totalVariableDebt=} '
                                f'for {aToken.address=}')<|MERGE_RESOLUTION|>--- conflicted
+++ resolved
@@ -2,11 +2,7 @@
 
 from credmark.cmf.model import Model
 from credmark.cmf.model.errors import ModelDataError, ModelRunError
-<<<<<<< HEAD
-from credmark.cmf.types import Address, Contract, Portfolio, Position, Token
-=======
 from credmark.cmf.types import Address, Contract, Contracts, Portfolio, Position, Token
->>>>>>> 49667faf
 from credmark.dto import DTO, EmptyInput, IterableListGenericDTO
 from models.tmp_abi_lookup import AAVE_STABLEDEBT_ABI
 from web3.exceptions import ABIFunctionNotFound
@@ -36,15 +32,6 @@
     _iterator: str = 'aaveDebtInfos'
 
 
-<<<<<<< HEAD
-# For different markets
-aave_lending_pool_address_provider_registry = {
-    1: '0x52D306e36E3B6B02c153d0266ff0f85d18BCD413',
-    42: '0x1E40B561EC587036f9789aF83236f057D1ed2A90'
-}
-
-=======
->>>>>>> 49667faf
 # PriceOracle
 # getAssetPrice() Returns the price of the supported _asset in ETH wei units.
 # getAssetsPrices() Returns the price of the supported _asset in ETH wei units.
@@ -102,22 +89,10 @@
                  output=Contract)
 class AaveV2GetLendingPool(Model):
     def run(self, input: EmptyInput) -> Contract:
-<<<<<<< HEAD
-        aave_lending_pool_addr_provider = {
-            # For mainnet
-            1: '0xb53c1a33016b2dc2ff3653530bff1848a515c8c5',
-            # Kovan
-            42: '0x88757f2f99175387ab4c6a4b3067c77a695b0349'
-        }
-        addr = Address(aave_lending_pool_addr_provider[self.context.chain_id]).checksum
-        address_provider = Contract(address=addr)
-        lending_pool_address = address_provider.functions.getLendingPool().call()
-=======
         lending_pool_provider = self.context.run_model('aave-v2.get-lending-pool-provider',
                                                        input=EmptyInput(),
                                                        return_type=Contract)
         lending_pool_address = lending_pool_provider.functions.getLendingPool().call()
->>>>>>> 49667faf
         lending_pool_contract = Contract(address=lending_pool_address)
         return lending_pool_contract
 
@@ -130,22 +105,10 @@
                 output=Contract)
 class AaveV2GetPriceOracle(Model):
     def run(self, input: EmptyInput) -> Contract:
-<<<<<<< HEAD
-        aave_lending_pool_addr_provider = {
-            # For mainnet
-            1: '0xb53c1a33016b2dc2ff3653530bff1848a515c8c5',
-            # Kovan
-            42: '0x88757f2f99175387ab4c6a4b3067c77a695b0349'
-        }
-        addr = Address(aave_lending_pool_addr_provider[self.context.chain_id]).checksum
-        address_provider = Contract(address=addr)
-        price_oracle_address = address_provider.functions.getPriceOracle().call()
-=======
         lending_pool_provider = self.context.run_model('aave-v2.get-lending-pool-provider',
                                                        input=EmptyInput(),
                                                        return_type=Contract)
         price_oracle_address = lending_pool_provider.functions.getPriceOracle().call()
->>>>>>> 49667faf
         price_oracle_contract = Contract(address=price_oracle_address)
         return price_oracle_contract
 
