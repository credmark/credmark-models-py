from typing import (
    Union,
    Optional,
)

import credmark.model
from credmark.dto import (
    DTO,
)
from credmark.types import (
    Price,
    Token,
    Address,
    Contract,
    Contracts,
    BlockSeries,
)

from .....tmp_abi_lookup import UNISWAP_V2_SWAP_ABI

UNISWAP_V2_FACTORY_ADDRESS = "0x5C69bEe701ef814a2B6a3EDD4B1652CB9cc5aA6f"


@credmark.model.describe(slug='uniswap-v2.get-pools',
                         version='1.0',
                         display_name='Uniswap v2 Token Pools',
                         description='The Uniswap v2 pools that support a token contract',
                         input=Token,
                         output=Contracts)
class UniswapV2GetPoolsForToken(credmark.model.Model):

    def run(self, input: Token) -> Contracts:

        factory = Contract(address=UNISWAP_V2_FACTORY_ADDRESS)
        tokens = [Token(symbol="USDC"),
                  Token(symbol="WETH"),
                  Token(symbol="DAI"),
                  Token(symbol="USDT")]
        contracts = []
        for token in tokens:
            pair_address = factory.functions.getPair(input.address, token.address).call()
            if not pair_address == Address.null():
                contracts.append(Contract(address=pair_address, abi=UNISWAP_V2_SWAP_ABI))
        return Contracts(contracts=contracts)


@credmark.model.describe(slug='uniswap-v2.get-average-price',
                         version='1.0',
                         display_name='Uniswap v2 Token Price',
                         description='The Uniswap v2 price, averaged by liquidity',
                         input=Token,
                         output=Price)
class UniswapV2GetAveragePrice(credmark.model.Model):
    def run(self, input: Token) -> Price:
        pools = self.context.run_model('uniswap-v2.get-pools',
                                       input,
                                       return_type=Contracts)

        prices = []
        reserves = []
        weth_price = None
        for pool in pools:
            reserves = pool.functions.getReserves().call()

            if input.address == pool.functions.token0().call():
                token1 = Token(address=pool.functions.token1().call())
                reserve = reserves[0]
                price = (reserves[1] / (10 ** token1.decimals)) / \
                    (reserves[0] / (10**input.decimals))
                if token1.symbol == 'WETH':
                    if weth_price is None:
                        weth_price = self.context.run_model('uniswap-v2.get-average-price',
                                                            token1,
                                                            return_type=Price).price
                    price = price * weth_price
            else:
                token0 = Token(address=pool.functions.token0().call())
                reserve = reserves[1]
                price = (reserves[0] / (10 ** token0.decimals)) / \
                    (reserves[1] / (10**input.decimals))
                if token0.symbol == 'WETH':
                    if weth_price is None:
                        weth_price = self.context.run_model('uniswap-v2.get-average-price',
                                                            token0,
                                                            return_type=Price).price
                    price = price * weth_price

            prices.append((price, reserve))
        if len(prices) == 0:
<<<<<<< HEAD
            return None
        return Price(price=sum([p * r for (p, r) in prices]) / sum([r for (p, r) in prices]))


class HistoricalPriceDTO(DTO):
    token: Token
    window: Union[str, list[str]]
    interval: Optional[str]


@credmark.model.describe(slug='uniswap-v2.get-historical-price',
                         version='1.0',
                         input=HistoricalPriceDTO,
                         output=BlockSeries[Price])
class UniswapV3GetAveragePrice30Day(credmark.model.Model):

    def run(self, input: HistoricalPriceDTO) -> BlockSeries[Price]:

        return self.context.historical.run_model_historical('uniswap-v2.get-average-price',
                                                            window=input.window,
                                                            interval=input.interval,
                                                            model_input=input.token)
=======
            return Price(price=None)
        return Price(price=sum([p * r for (p, r) in prices]) / sum([r for (p, r) in prices]))
>>>>>>> 75158057
<|MERGE_RESOLUTION|>--- conflicted
+++ resolved
@@ -87,8 +87,7 @@
 
             prices.append((price, reserve))
         if len(prices) == 0:
-<<<<<<< HEAD
-            return None
+            return Price(price=None)
         return Price(price=sum([p * r for (p, r) in prices]) / sum([r for (p, r) in prices]))
 
 
@@ -109,8 +108,4 @@
         return self.context.historical.run_model_historical('uniswap-v2.get-average-price',
                                                             window=input.window,
                                                             interval=input.interval,
-                                                            model_input=input.token)
-=======
-            return Price(price=None)
-        return Price(price=sum([p * r for (p, r) in prices]) / sum([r for (p, r) in prices]))
->>>>>>> 75158057
+                                                            model_input=input.token)