--- conflicted
+++ resolved
@@ -2,15 +2,9 @@
 import pandas as pd
 from credmark.cmf.model import Model
 from credmark.cmf.model.errors import ModelDataError, ModelRunError
-<<<<<<< HEAD
 from credmark.cmf.types import (Address, BlockNumber, Contract,
                                 Contracts, Portfolio, Position, Price, Token,
                                 Tokens)
-=======
-from credmark.cmf.types import (Address, BlockNumber, Contract, ContractLedger,
-                                Contracts, Maybe, Portfolio, Position, Price,
-                                Some, Token, Tokens)
->>>>>>> 7b1d3944
 from credmark.cmf.types.block_number import BlockNumberOutOfRangeError
 from credmark.cmf.types.compose import MapInputsOutput
 from credmark.cmf.types.series import BlockSeries, BlockSeriesRow
