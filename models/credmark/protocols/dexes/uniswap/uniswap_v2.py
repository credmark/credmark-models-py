--- conflicted
+++ resolved
@@ -131,10 +131,6 @@
     token0: Position
     token1: Position
 
-<<<<<<< HEAD
-
-=======
->>>>>>> ce0b9b85
 @Model.describe(slug='uniswap-v2.lp',
                 version='0.1',
                 display_name='Uniswap v2 LP Token',
