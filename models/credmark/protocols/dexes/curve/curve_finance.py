--- conflicted
+++ resolved
@@ -30,89 +30,6 @@
 
 
 class CurveFiPoolInfo(Contract):
-    virtualPrice: int
-    tokens: Tokens
-    tokens_symbol: List[str]
-    balances: List[float]  # exclude fee
-    balances_token: List[float]  # include fee
-    admin_fees: List[float]
-    underlying_tokens: Tokens
-    underlying_tokens_symbol: List[str]
-    A: int
-    chi: float
-    ratio: float
-    is_meta: bool
-    name: str
-    lp_token_name: str
-    lp_token_addr: Address
-    pool_token_name: str
-    pool_token_addr: Address
-
-
-class CurveFiPoolInfos(DTO):
-    pool_infos: List[CurveFiPoolInfo]
-
-
-@ Model.describe(slug='curve-fi.get-provider',
-                 version='1.2',
-                 display_name='Curve Finance - Get Provider',
-                 description='Get provider contract',
-                 input=EmptyInput,
-                 output=Contract)
-class CurveFinanceGetProvider(Model):
-    CURVE_PROVIDER_ALL_NETWORK = '0x0000000022D53366457F9d5E68Ec105046FC4383'
-
-    def run(self, _) -> Contract:
-        provider = Contract(address=Address(self.CURVE_PROVIDER_ALL_NETWORK).checksum)
-        return provider
-
-
-@ Model.describe(slug='curve-fi.get-registry',
-                 version='1.2',
-                 display_name='Curve Finance - Get Registry',
-                 description='Query provider to get the registry',
-                 input=EmptyInput,
-                 output=Contract)
-class CurveFinanceGetRegistry(Model):
-    def run(self, _) -> Contract:
-        provider = Contract(**self.context.models.curve_fi.get_provider())
-        reg_addr = provider.functions.get_registry().call()
-        return Contract(address=Address(reg_addr).checksum)
-
-
-@ Model.describe(slug="curve-fi.get-gauge-controller",
-                 version='1.2',
-                 display_name="Curve Finance - Get Gauge Controller",
-                 description="Query the registry for the guage controller")
-class CurveFinanceGetGauge(Model):
-    def run(self, input):
-        registry = Contract(**self.context.models.curve_fi.get_registry())
-        gauge_addr = registry.functions.gauge_controller().call()
-        return Contract(address=Address(gauge_addr).checksum)
-
-
-@ Model.describe(slug="curve-fi.all-pools",
-                 version="1.2",
-                 display_name="Curve Finance - Get all pools",
-                 description="Query the registry for all pools",
-                 output=Contracts)
-class CurveFinanceAllPools(Model):
-    def run(self, _) -> Contracts:
-        registry = self.context.run_model('curve-fi.get-registry',
-                                          input=EmptyInput(),
-                                          return_type=Contract)
-
-        total_pools = registry.functions.pool_count().call()
-        pool_contracts = [
-            Contract(address=registry.functions.pool_list(i).call())
-            for i in range(0, total_pools)]
-
-        return Contracts(contracts=pool_contracts)
-
-
-<<<<<<< HEAD
-=======
-class CurveFiPoolInfo(Contract):
     tokens: Tokens
     tokens_symbol: List[str]
     balances: List[float]  # exclude fee
@@ -136,7 +53,63 @@
     pool_infos: List[CurveFiPoolInfo]
 
 
->>>>>>> ce53724f
+@ Model.describe(slug='curve-fi.get-provider',
+                 version='1.2',
+                 display_name='Curve Finance - Get Provider',
+                 description='Get provider contract',
+                 input=EmptyInput,
+                 output=Contract)
+class CurveFinanceGetProvider(Model):
+    CURVE_PROVIDER_ALL_NETWORK = '0x0000000022D53366457F9d5E68Ec105046FC4383'
+
+    def run(self, _) -> Contract:
+        provider = Contract(address=Address(self.CURVE_PROVIDER_ALL_NETWORK).checksum)
+        return provider
+
+
+@ Model.describe(slug='curve-fi.get-registry',
+                 version='1.2',
+                 display_name='Curve Finance - Get Registry',
+                 description='Query provider to get the registry',
+                 input=EmptyInput,
+                 output=Contract)
+class CurveFinanceGetRegistry(Model):
+    def run(self, _) -> Contract:
+        provider = Contract(**self.context.models.curve_fi.get_provider())
+        reg_addr = provider.functions.get_registry().call()
+        return Contract(address=Address(reg_addr).checksum)
+
+
+@ Model.describe(slug="curve-fi.get-gauge-controller",
+                 version='1.2',
+                 display_name="Curve Finance - Get Gauge Controller",
+                 description="Query the registry for the guage controller")
+class CurveFinanceGetGauge(Model):
+    def run(self, input):
+        registry = Contract(**self.context.models.curve_fi.get_registry())
+        gauge_addr = registry.functions.gauge_controller().call()
+        return Contract(address=Address(gauge_addr).checksum)
+
+
+@ Model.describe(slug="curve-fi.all-pools",
+                 version="1.2",
+                 display_name="Curve Finance - Get all pools",
+                 description="Query the registry for all pools",
+                 output=Contracts)
+class CurveFinanceAllPools(Model):
+    def run(self, _) -> Contracts:
+        registry = self.context.run_model('curve-fi.get-registry',
+                                          input=EmptyInput(),
+                                          return_type=Contract)
+
+        total_pools = registry.functions.pool_count().call()
+        pool_contracts = [
+            Contract(address=registry.functions.pool_list(i).call())
+            for i in range(0, total_pools)]
+
+        return Contracts(contracts=pool_contracts)
+
+
 @Model.describe(slug="curve-fi.pool-info",
                 version="1.11",
                 display_name="Curve Finance Pool Liqudity",
@@ -231,11 +204,6 @@
 
         token_prices = []
         for tok in tokens:
-<<<<<<< HEAD
-            tok_price = self.context.run_model('price.quote',
-                                               input={'base': tok},
-                                               return_type=Price)
-=======
             derived_info = CurveFinancePrice.CRV_DERIVED[self.context.chain_id].get(tok.address)
             if derived_info is not None:
                 tok_price = CurveFinancePrice.price_for_derived(self,
@@ -248,10 +216,9 @@
                                                    input=tok,
                                                    return_type=Price)
             else:
-                tok_price = self.context.run_model('chainlink.price-usd',
+                tok_price = self.context.run_model('price.quote',
                                                    input=tok,
                                                    return_type=Price)
->>>>>>> ce53724f
             token_prices.append(tok_price.price)
 
         np_balance = np.array(balances_token) * np.array(token_prices)
@@ -336,147 +303,6 @@
                                )
 
 
-<<<<<<< HEAD
-=======
-# TODO: Temporary price model for stablecoins on Curve
-@Model.describe(slug="curve-fi.price",
-                version="1.2",
-                display_name="Curve Finance Pool - Price for stablecoins",
-                description="For those stablecoins primarily traded in curve",
-                input=Token,
-                output=Price)
-class CurveFinancePrice(Model):
-    """
-    Price from Curve Pool.
-    For there are three types
-    - Stablecoins: list of tokens hard-coded to $1 now. TODO
-    - Derived: From pool with other tokens with prices from oracle
-    - LP token: From the minimal price of the token in the pool * virtual price
-
-    Reference for LP token:
-    - Chainlink: https://blog.chain.link/using-chainlink-oracles-to-securely-utilize-curve-lp-pools/
-    """
-    CRV_CTOKENS = {
-        1: {
-            'cyDAI': Address('0x8e595470ed749b85c6f7669de83eae304c2ec68f'),
-            'cyUSDC': Address('0x76eb2fe28b36b3ee97f3adae0c69606eedb2a37c'),
-            'cyUSDT': Address('0x48759f220ed983db51fa7a8c0d2aab8f3ce4166a'),
-        }
-    }
-
-    CRV_DERIVED = {
-        1: {
-            Address('0xFEEf77d3f69374f66429C91d732A244f074bdf74'):
-            {
-                'name': 'cvxFXS',
-                'pool_address': '0xd658A338613198204DCa1143Ac3F01A722b5d94A'
-            },
-        }
-    }
-
-    CRV_LP = {
-        1: {
-            Address('0x6c3f90f043a72fa612cbac8115ee7e52bde6e490'):
-            {
-                'name': '3Crv',
-                'pool_address': '0xbEbc44782C7dB0a1A60Cb6fe97d0b483032FF1C7',
-            }
-        }
-    }
-
-    @staticmethod
-    def supported_coins(chain_id):
-        return (list(CurveFinancePrice.CRV_CTOKENS[chain_id].values()) +
-                list(CurveFinancePrice.CRV_DERIVED[chain_id].keys()) +
-                list(CurveFinancePrice.CRV_LP[chain_id].keys())
-                )
-
-    @staticmethod
-    def price_for_derived(model, input, pool, pool_tokens, pool_tokens_symbol):
-        n_token_input = np.where([tok == input for tok in pool_tokens])[0].tolist()
-        if len(n_token_input) != 1:
-            raise ModelRunError(
-                f'{model.slug} does not find {input=} in pool {pool.address=}')
-        n_token_input = n_token_input[0]
-
-        price_to_others = []
-        for n_token_other, other_token in enumerate(pool_tokens):
-            if n_token_other != n_token_input:
-                ratio_to_other = pool.functions.get_dy(n_token_input,
-                                                       n_token_other,
-                                                       10**input.decimals).call() / 1e18
-                price_other = model.context.run_model('chainlink.price-usd',
-                                                      input=other_token,
-                                                      return_type=Price).price
-                price_to_others.append(ratio_to_other * price_other)
-
-        n_price_min = np.where(price_to_others)[0][0]
-        return Price(price=np.min(price_to_others),
-                     src=f'{model.slug}|{pool.address}|{pool_tokens_symbol[n_price_min]}')
-
-    def run(self, input: Token) -> Price:
-        if input.address in self.CRV_CTOKENS[self.context.chain_id].values():
-            ctoken = Token(address=input.address)
-            ctoken_decimals = ctoken.decimals
-            underlying_addr = ctoken.functions.underlying().call()
-            underlying_token = Token(address=Address(underlying_addr))
-            underlying_token_decimals = underlying_token.decimals
-
-            mantissa = 18 + underlying_token_decimals - ctoken_decimals
-            exchange_rate_stored = ctoken.functions.exchangeRateStored().call()
-            exchange_rate = exchange_rate_stored / 10**mantissa
-
-            price_underlying = self.context.run_model('chainlink.price-usd',
-                                                      input=underlying_token,
-                                                      return_type=Price)
-
-            price_underlying.price *= exchange_rate
-            if price_underlying.src is not None:
-                price_underlying.src = price_underlying.src + '|cToken'
-            return price_underlying
-
-        derived_info = self.CRV_DERIVED[self.context.chain_id].get(input.address)
-        if derived_info is not None:
-            pool = Contract(address=derived_info['pool_address'])
-            pool_info = self.context.run_model('curve-fi.pool-info',
-                                               input=pool,
-                                               return_type=CurveFiPoolInfo)
-            return self.price_for_derived(self,
-                                          input,
-                                          pool,
-                                          pool_info.tokens,
-                                          pool_info.tokens_symbol)
-
-        lp_token_info = self.CRV_LP[self.context.chain_id].get(input.address)
-        if lp_token_info is not None:
-            pool = Contract(address=lp_token_info['pool_address'])
-            pool_info = self.context.run_model('curve-fi.pool-info',
-                                               input=pool,
-                                               return_type=CurveFiPoolInfo)
-            if pool_info.lp_token_addr != input.address:
-                raise ModelRunError(
-                    f'{self.slug} does not find LP {input=} in pool {pool.address=}')
-
-            price_tokens = []
-            for tok in pool_info.tokens:
-                price_tok = self.context.run_model('chainlink.price-usd',
-                                                   input=tok,
-                                                   return_type=Price).price
-                price_tokens.append(price_tok)
-
-            virtual_price = pool.functions.get_virtual_price().call()
-            lp_token_price = input.scaled(min(price_tokens) * virtual_price)
-            n_min_token_symbol = np.where(np.isclose(min(price_tokens), price_tokens))[0][0]
-            min_token_symbol = pool_info.tokens_symbol[n_min_token_symbol]
-
-            return Price(price=lp_token_price,
-                         src=(f'{self.slug}|{pool.address}|LP|'
-                              f'{min_token_symbol}|min({",".join(pool_info.tokens_symbol)})'))
-
-        raise ModelRunError(f'{self.slug} does not support {input=}')
-
-
->>>>>>> ce53724f
 @ Model.describe(slug="curve-fi.pool-tvl",
                  version="1.1",
                  display_name="Curve Finance Pool - TVL",
