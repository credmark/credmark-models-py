# pylint: disable=locally-disabled, unused-import

from typing import List

import numpy as np
import pandas as pd
from credmark.cmf.model import Model
from credmark.cmf.model.errors import ModelRunError
from credmark.cmf.types import (Account, Accounts, Address, Contract,
                                Contracts, Portfolio, Position, Price, Token,
                                Tokens)
from credmark.cmf.types.compose import MapInputsOutput
from credmark.cmf.types.ledger import TransactionTable
from credmark.dto import DTO, EmptyInput
from models.dtos.price import Prices
from models.dtos.tvl import TVLInfo
from web3.exceptions import ABIFunctionNotFound, ContractLogicError


class CurveFiPoolInfoToken(Contract):
    tokens: Tokens
    tokens_symbol: List[str]
    balances: List[float]  # exclude fee
    balances_token: List[float]  # include fee
    admin_fees: List[float]
    underlying: Tokens
    underlying_symbol: List[str]
    name: str
    lp_token_name: str
    lp_token_addr: Address
    pool_token_name: str
    pool_token_addr: Address


class CurveFiPoolInfo(CurveFiPoolInfoToken):
    token_prices: List[Price]
    virtualPrice: int
    A: int
    chi: float
    ratio: float
    is_meta: bool


class CurveFiPoolInfos(DTO):
    pool_infos: List[CurveFiPoolInfo]


@ Model.describe(slug='curve-fi.get-provider',
                 version='1.2',
                 display_name='Curve Finance - Get Provider',
                 description='Get provider contract',
                 input=EmptyInput,
                 output=Contract)
class CurveFinanceGetProvider(Model):
    CURVE_PROVIDER_ALL_NETWORK = '0x0000000022D53366457F9d5E68Ec105046FC4383'

    def run(self, _) -> Contract:
        provider = Contract(address=Address(self.CURVE_PROVIDER_ALL_NETWORK).checksum)
        _ = provider.abi
        return provider


@ Model.describe(slug='curve-fi.get-registry',
                 version='1.2',
                 display_name='Curve Finance - Get Registry',
                 description='Query provider to get the registry',
                 input=EmptyInput,
                 output=Contract)
class CurveFinanceGetRegistry(Model):
    def run(self, _) -> Contract:
        provider = Contract(**self.context.models.curve_fi.get_provider())
        reg_addr = provider.functions.get_registry().call()
        cc = Contract(address=Address(reg_addr).checksum)
        _ = cc.abi
        return cc


@ Model.describe(slug="curve-fi.get-gauge-controller",
                 version='1.2',
                 display_name="Curve Finance - Get Gauge Controller",
                 description="Query the registry for the guage controller",
                 input=EmptyInput,
                 output=Contract)
class CurveFinanceGetGauge(Model):
    def run(self, _):
        registry = Contract(**self.context.models.curve_fi.get_registry())
        gauge_addr = registry.functions.gauge_controller().call()
        cc = Contract(address=Address(gauge_addr))
        _ = cc.abi
        return cc


@ Model.describe(slug="curve-fi.all-pools",
                 version="1.2",
                 display_name="Curve Finance - Get all pools",
                 description="Query the registry for all pools",
                 output=Contracts)
class CurveFinanceAllPools(Model):
    def run(self, _) -> Contracts:
        registry = self.context.run_model('curve-fi.get-registry',
                                          input=EmptyInput(),
                                          return_type=Contract)

        total_pools = registry.functions.pool_count().call()
        pool_contracts = [None] * total_pools
        for i in range(0, total_pools):
            pool_contracts[i] = Contract(address=registry.functions.pool_list(i).call())
            _ = pool_contracts[i].abi

        return Contracts(contracts=pool_contracts)


@Model.describe(slug="curve-fi.pool-info-tokens",
                version="1.2",
                display_name="Curve Finance Pool - Tokens",
                description="The amount of Liquidity for Each Token in a Curve Pool",
                input=Contract,
                output=CurveFiPoolInfoToken)
class CurveFinancePoolInfoTokens(Model):
    @staticmethod
    def check_token_address(addrs):
        token_list = Tokens()
        symbols_list = []

        for addr in addrs:
            tok_addr = Address(addr)
            if tok_addr != Address.null():
                tok = Token(address=tok_addr.checksum)
                symbols_list.append(tok.symbol)
                token_list.append(tok)
        return token_list, symbols_list

    def run(self, input: Contract) -> CurveFiPoolInfoToken:
        registry = Contract(**self.context.models.curve_fi.get_registry())

        balances = []

        # Equivalent to input.functions.balances(ii).call()
        try:
            # Use Registry
            balances_tokens = registry.functions.get_balances(input.address.checksum).call()

            # Equivalent to input.functions.coins(ii).call()
            coins = registry.functions.get_coins(input.address.checksum).call()
            tokens, tokens_symbol = self.__class__.check_token_address(coins)

            # However, input.functions.underlying_coins(ii).call() is empty for some pools
            underlying_coins = (registry.functions.get_underlying_coins(input.address.checksum)
                                .call())
            underlying, underlying_symbol = self.__class__.check_token_address(underlying_coins)
            balances_raw = balances_tokens[:len(tokens_symbol)]

            balances = [t.scaled(bal) for bal, t in zip(balances_raw, tokens)]

        except ContractLogicError:
            try:
                minter_addr = input.functions.minter().call()
                return self.context.run_model(self.slug,
                                              input=Contract(address=Address(minter_addr)),
                                              return_type=CurveFiPoolInfoToken)
            except ABIFunctionNotFound:
                try:
                    pool_addr = (registry.functions
                                 .get_pool_from_lp_token(input.address.checksum).call())
                    return self.context.run_model(self.slug,
                                                  input=Contract(address=Address(pool_addr)),
                                                  return_type=CurveFiPoolInfoToken)
                except Exception as _err:
                    pass

            tokens = Tokens()
            tokens_symbol = []
            underlying = Tokens()
            underlying_symbol = []
            for i in range(8):
                try:
                    tok_addr = Address(input.functions.coins(i).call())
                    token = Token(address=tok_addr)
                    tokens.append(token)
                    tokens_symbol.append(token.symbol)
                    balances.append(token.scaled(input.functions.balances(i).call()))
                    try:
                        und = input.functions.underlying_coins(i).call()
                        underlying.append(und)
                        underlying_symbol.append(und.symbol)
                    except (ABIFunctionNotFound, ContractLogicError):
                        pass
                except ContractLogicError:
                    break

<<<<<<< HEAD
        balances_token = [t.scaled(t.functions.balanceOf(input.address).call()) for t in tokens]
=======
        balances_token = [t.scaled(t.balance_of(input.address)) for t in tokens]
>>>>>>> a331f57c

        admin_fees = [bal_token-bal for bal, bal_token in zip(balances, balances_token)]

        try:
            name = input.functions.name().call()
        except Exception as _err:
            name = ""

        lp_token_addr = Address.null()
        lp_token_name = ''
        try:
            lp_token_addr = Address(registry.functions.get_lp_token(input.address).call())
        except ABIFunctionNotFound:
            try:
                lp_token_addr = Address(input.functions.lp_token().call())
            except ABIFunctionNotFound:
                try:
                    provider = self.context.run_model('curve-fi.get-provider',
                                                      input=EmptyInput(),
                                                      return_type=Contract)
                    pool_info_addr = Address(provider.functions.get_address(1).call())
                    pool_info_contract = Contract(address=pool_info_addr.checksum)
                    pool_info = (pool_info_contract.functions.get_pool_info(input.address.checksum)
                                 .call())
                    lp_token_addr = Address(pool_info[5])
                except ContractLogicError:
                    pass

        if lp_token_addr != Address.null():
            lp_token = Token(address=lp_token_addr.checksum)
            lp_token_name = lp_token.name

        pool_token_addr = Address.null()
        pool_token_name = ''
        try:
            pool_token_addr = Address(input.functions.token().call())
            pool_token = Token(address=pool_token_addr.checksum)
            pool_token_name = pool_token.name
        except ABIFunctionNotFound:
            pass

        return CurveFiPoolInfoToken(**(input.dict()),
                                    tokens=tokens,
                                    tokens_symbol=tokens_symbol,
                                    balances=balances,
                                    balances_token=balances_token,
                                    admin_fees=admin_fees,
                                    underlying=underlying,
                                    underlying_symbol=underlying_symbol,
                                    name=name,
                                    lp_token_name=lp_token_name,
                                    lp_token_addr=lp_token_addr,
                                    pool_token_name=pool_token_name,
                                    pool_token_addr=pool_token_addr
                                    )


@Model.describe(slug="curve-fi.pool-info",
                version="1.17",
                display_name="Curve Finance Pool Liqudity",
                description="The amount of Liquidity for Each Token in a Curve Pool",
                input=Contract,
                output=CurveFiPoolInfo)
class CurveFinancePoolInfo(Model):
    def run(self, input: Contract) -> CurveFiPoolInfo:
        registry = Contract(**self.context.models.curve_fi.get_registry())
        pool_info = self.context.run_model('curve-fi.pool-info-tokens',
                                           input,
                                           return_type=CurveFiPoolInfoToken)

        pool_contract = Contract(address=pool_info.address)

        def _use_for(self=self):
            token_prices = []
            for tok in pool_info.tokens:
                token_price = self.context.run_model(
                    'price.quote',
                    {'base': tok}, return_type=Price)
                token_prices.append(token_price)

        def _use_compose_model(self=self):
            token_prices = self.context.run_model(
                'price.quote-multiple',
                input={'inputs': [{'base': tok} for tok in pool_info.tokens]},
                return_type=Prices).prices
            return token_prices

        token_prices = _use_compose_model()
        np_balance = np.array(pool_info.balances_token) * np.array([p.price for p in token_prices])
        n_asset = np_balance.shape[0]
        product_balance = np_balance.prod()
        avg_balance = np_balance.mean()

        # Calculating ratio, this gives information about peg
        ratio = product_balance / np.power(avg_balance, n_asset)

        try:
            virtual_price = pool_contract.functions.get_virtual_price().call()
        except Exception as _err:
            virtual_price = (10**18)

        try:
            pool_A = pool_contract.functions.A().call()
        except Exception as _err:
            pool_A = 0

        # Calculating 'chi'
        chi = pool_A * ratio

        is_meta = registry.functions.is_meta(pool_contract.address.checksum).call()

        return CurveFiPoolInfo(**(pool_info.dict()),
                               token_prices=token_prices,
                               virtualPrice=virtual_price,
                               A=pool_A,
                               ratio=ratio,
                               chi=chi,
                               is_meta=is_meta)


@Model.describe(slug="curve-fi.pool-tvl",
                version="1.1",
                display_name="Curve Finance Pool - TVL",
                description="Total amount of TVL",
                input=Contract,
                output=TVLInfo)
class CurveFinancePoolTVL(Model):
    def run(self, input: Contract) -> TVLInfo:
        pool_info = self.context.run_model('curve-fi.pool-info',
                                           input=input,
                                           return_type=CurveFiPoolInfo)
        positions = []
        tvl = 0.0
        for tok, tok_price, bal in zip(pool_info.tokens.tokens,
                                       pool_info.token_prices,
                                       pool_info.balances):
            positions.append(Position(amount=bal, asset=tok))
            tvl += bal * tok_price.price

        pool_name = pool_info.name
        if pool_info.name == '':
            pool_name = pool_info.lp_token_name
            if pool_name == '':
                pool_name = pool_info.pool_token_name

        tvl_info = TVLInfo(
            address=input.address,
            name=pool_name,
            portfolio=Portfolio(positions=positions),
            tokens_symbol=pool_info.tokens_symbol,
            prices=pool_info.token_prices,
            tvl=tvl
        )

        return tvl_info


@Model.describe(slug="curve-fi.all-pools-info",
                version="1.6",
                display_name="Curve Finance Pool Liqudity - All",
                description="The amount of Liquidity for Each Token in a Curve Pool - All",
                output=CurveFiPoolInfos)
class CurveFinanceTotalTokenLiqudity(Model):
    def run(self, _) -> CurveFiPoolInfos:
        pool_contracts = self.context.run_model('curve-fi.all-pools',
                                                input=EmptyInput(),
                                                return_type=Contracts)

        def _use_for():
            pool_infos = []
            for pool in pool_contracts:
                pool_info = CurveFiPoolInfo(**self.context.models.curve_fi.pool_info(pool))
                pool_infos.append(pool_info)
            return pool_infos

        def _use_compose_model():
            model_slug = 'curve-fi.pool-info'
            all_pools = self.context.run_model(
                slug='compose.map-inputs',
                input={'modelSlug': model_slug,
                       'modelInputs': pool_contracts.contracts},
                return_type=MapInputsOutput[Contract, CurveFiPoolInfo])

            pool_infos = []
            errors = []
            for pool_n, pool_result in enumerate(all_pools):
                if pool_result.error is not None:
                    errors.append((pool_n, pool_result.error))
                else:
                    pool_infos.append(pool_result.output)

            if len(errors) > 0:
                for pool_n, err in errors:
                    self.logger.error(
                        f'Error with {model_slug}({pool_contracts.contracts[pool_n]})')
                    self.logger.error(err)
                raise ModelRunError(errors[0][1].message)

            return pool_infos

        pool_infos = _use_compose_model()
        all_pools_info = CurveFiPoolInfos(pool_infos=pool_infos)

        # (pd.DataFrame((all_pools_info.dict())['pool_infos'])
        #    .to_csv(f'tmp/curve-all-info_{self.context.block_number}.csv'))
        return all_pools_info


@ Model.describe(slug="curve-fi.all-gauges",
                 version='1.2',
                 display_name="Curve Finance Gauge List",
                 description="All Gauge Contracts for Curve Finance Pools",
                 input=EmptyInput,
                 output=Contracts)
class CurveFinanceAllGauges(Model):
    def run(self, _) -> Contracts:
        gauge_controller = Contract(**self.context.models.curve_fi.get_gauge_controller())
        gauges = []
        i = 0
        while True:
            address = gauge_controller.functions.gauges(i).call()
            if address == Address.null():
                break
            cc = Contract(address=address)
            _ = cc.abi
            gauges.append(cc)
            i += 1

        return Contracts(contracts=gauges)


@ Model.describe(slug='curve-fi.all-gauge-claim-addresses',
                 version='1.2',
                 input=Contract,
                 output=Accounts)
class CurveFinanceAllGaugeAddresses(Model):

    def run(self, input: Contract) -> Accounts:
        addrs = self.context.ledger.get_transactions(
            columns=[TransactionTable.Columns.FROM_ADDRESS],
            where=f'{TransactionTable.Columns.TO_ADDRESS}=\'{input.address.lower()}\'')
        return Accounts(accounts=[
            Account(address=address)
            for address in
            list(dict.fromkeys([
                a[TransactionTable.Columns.FROM_ADDRESS]
                for a
                in addrs]))])


@ Model.describe(slug='curve-fi.get-gauge-stake-and-claimable-rewards',
                 version='1.2',
                 input=Contract,
                 output=dict)
class CurveFinanceGaugeRewardsCRV(Model):
    def run(self, input: Contract) -> dict:
        yields = []

        all_addrs = Accounts(**self.context.models.curve_fi.all_gauge_claim_addresses(input))
        for addr in all_addrs.accounts:
            if not addr.address:
                raise ModelRunError(f'Input is invalid, {input}')

            claimable_tokens = input.functions.claimable_tokens(addr.address.checksum).call()
            balanceOf = input.functions.balanceOf(addr.address.checksum).call()
            working_balances = input.functions.working_balances(addr.address.checksum).call()

            yields.append({
                "claimable_tokens": claimable_tokens,
                "balanceOf": balanceOf,
                "working_balances": working_balances,
                "address": addr.address
            })
        return {"yields": yields}


@ Model.describe(slug='curve-fi.gauge-yield',
                 version='1.2',
                 input=Contract,
                 output=dict)
class CurveFinanceAverageGaugeYield(Model):
    CRV_PRICE = 3.0

    def run(self, input: Contract) -> dict:
        """
        presuming that crv has a constant value of $3
        """

        lp_token_addr = input.functions.lp_token().call()

        registry = self.context.run_model('curve-fi.get-registry',
                                          input=EmptyInput(),
                                          return_type=Contract)
        pool_addr = registry.functions.get_pool_from_lp_token(lp_token_addr).call()
        if pool_addr != Address.null():
            pool_info = self.context.models.curve_fi.pool_info(Contract(address=pool_addr))
            pool_virtual_price = pool_info['virtualPrice']
        else:
            lp_token = Contract(address=lp_token_addr)
            pool_virtual_price = lp_token.functions.get_virtual_price().call()

        res = self.context.historical.run_model_historical(
            'curve-fi.get-gauge-stake-and-claimable-rewards',
            window='60 days',
            interval='7 days',
            model_input=input)

        yields = []
        for idx in range(0, len(res.series) - 1):
            for y1 in res.series[idx].output['yields']:
                if y1['working_balances'] == 0:
                    continue
                if y1['balanceOf'] == 0:
                    continue
                if y1['claimable_tokens'] == 0:
                    continue
                for y2 in res.series[idx + 1].output['yields']:
                    if y1['address'] == y2['address']:
                        if y2['working_balances'] == 0:
                            continue
                        if y2['balanceOf'] == 0:
                            continue
                        if y2['claimable_tokens'] == 0:
                            continue
                        if y1['balanceOf'] == y2['balanceOf']:
                            y2_rewards_value = y2["claimable_tokens"] * self.CRV_PRICE / (10**18)
                            y1_rewards_value = y1["claimable_tokens"] * self.CRV_PRICE / (10**18)
                            virtual_price = pool_virtual_price / (10**18) / (10**18)
                            y2_liquidity_value = y2["balanceOf"] * virtual_price
                            y1_liquidity_value = y1["balanceOf"] * virtual_price
                            new_portfolio_value = y2_rewards_value + y2_liquidity_value
                            old_portfolio_value = y1_rewards_value + y1_liquidity_value
                            if old_portfolio_value > new_portfolio_value:
                                break
                            yields.append(
                                (new_portfolio_value - old_portfolio_value) / old_portfolio_value)
                            break
        if len(yields) == 0:
            return {}
        avg_yield = sum(yields) / len(yields) * (365 * 86400) / (10 * 86400)
        return {"crv_yield": avg_yield}


@ Model.describe(slug='curve-fi.all-yield',
                 version='1.4',
                 description="Yield from all Gauges",
                 input=EmptyInput,
                 output=dict)
class CurveFinanceAllYield(Model):
    def run(self, _) -> dict:
        gauge_contracts = self.context.run_model('curve-fi.all-gauges',
                                                 input=EmptyInput(),
                                                 return_type=Contracts)

        self.logger.info(f'There are {len(gauge_contracts.contracts)} gauges.')

        res = []
        model_slug = 'curve-fi.gauge-yield'
        all_yields = self.context.run_model(
            slug='compose.map-inputs',
            input={'modelSlug': model_slug,
                   'modelInputs': gauge_contracts.contracts},
            return_type=MapInputsOutput[Contract, dict])

        res = []
        for pool_n, pool_result in enumerate(all_yields):
            if pool_result.output is not None:
                res.append(pool_result)
            elif pool_result.error is not None:
                self.logger.error(pool_result.error)
                raise ModelRunError('Empty result for '
                                    f'{model_slug}({gauge_contracts.contracts[pool_n]}). ' +
                                    pool_result.error.message)
            else:
                raise ModelRunError('compose.map-inputs: output/error cannot be both None')

        return {"results": res}<|MERGE_RESOLUTION|>--- conflicted
+++ resolved
@@ -111,7 +111,7 @@
 
 
 @Model.describe(slug="curve-fi.pool-info-tokens",
-                version="1.2",
+                version="1.3",
                 display_name="Curve Finance Pool - Tokens",
                 description="The amount of Liquidity for Each Token in a Curve Pool",
                 input=Contract,
@@ -188,11 +188,7 @@
                 except ContractLogicError:
                     break
 
-<<<<<<< HEAD
         balances_token = [t.scaled(t.functions.balanceOf(input.address).call()) for t in tokens]
-=======
-        balances_token = [t.scaled(t.balance_of(input.address)) for t in tokens]
->>>>>>> a331f57c
 
         admin_fees = [bal_token-bal for bal, bal_token in zip(balances, balances_token)]
 
@@ -251,7 +247,7 @@
 
 
 @Model.describe(slug="curve-fi.pool-info",
-                version="1.17",
+                version="1.18",
                 display_name="Curve Finance Pool Liqudity",
                 description="The amount of Liquidity for Each Token in a Curve Pool",
                 input=Contract,
