from typing import (
    List
)


from typing import List

from models.tmp_abi_lookup import CURVE_GAUGE_V1_ABI, CURVE_SWAP_ABI_1, CURVE_SWAP_ABI_2, CURVE_REGISTRY_ADDRESS, CURVE_REGISTRY_ABI, CURVE_GAUGUE_CONTROLLER_ABI
import credmark.model

from credmark.model import ModelRunError

from credmark.types.models.ledger import (
    TransactionTable
)

from credmark.dto import (
    DTO,
)

from credmark.types import (
    Address,
    Account,
    Contract,
    Contracts,
    Token,
    Tokens,
    BlockSeries
)

from models.tmp_abi_lookup import (
    CURVE_GAUGE_V1_ABI,
    CURVE_SWAP_ABI_1,
    CURVE_SWAP_ABI_2,
    CURVE_REGISTRY_ADDRESS,
    CURVE_REGISTRY_ABI,
    # CURVE_GAUGUE_CONTROLLER_ABI
)


class CurveFiPoolInfo(Contract):
    virtualPrice: int
    tokens: Tokens
    balances: List[int]
    underlying_tokens: Tokens
    A: int


class CurveFiPoolInfos(DTO):
    pool_infos: List[CurveFiPoolInfo]


@credmark.model.describe(slug='curve-fi-lp-dist',
                         version='1.0',
                         input=Contract)
class CurveFinanceLPDist(credmark.model.Model):

    def run(self, input: Contract) -> dict:
        _addrs = self.context.ledger.get_transactions(
            columns=[TransactionTable.Columns.FROM_ADDRESS],
            where=f'{TransactionTable.Columns.TO_ADDRESS}=\'{input.address.lower()}\'')

        gauageAddress = input.address
        _gauge = Contract(
            address=gauageAddress, abi=CURVE_GAUGE_V1_ABI)

        dist = []

        for add in _addrs:
            
            balanceOf = _gauge.functions.balanceOf(Address(add['from_address']).checksum).call()
           
            dist.append({
                "balanceOf":balanceOf,
                "address":add['from_address']

            })
        print(dist)
        return dist


@credmark.model.describe(slug='curve-fi-lp-pool-dist',
                         version='1.0',
                         input=Contract)
class CurveFinanceLPPoolDist(credmark.model.Model):

    def run(self, input: Contract) -> dict:
        _addrs = self.context.ledger.get_transactions(
            columns=[TransactionTable.Columns.FROM_ADDRESS],
            where=f'{TransactionTable.Columns.TO_ADDRESS}=\'{input.address.lower()}\'')

        pool_address = input.address
        _pool = Contract(
            address=pool_address, abi=CURVE_SWAP_ABI_2)

        dist = []

        for add in _addrs:
            
            balanceOf = _pool.functions.balanceOf(Address(add['from_address']).checksum).call()
           
            dist.append({
                "balanceOf":balanceOf,
                "address":add['from_address']

            })
        # print(dist)
        return dist

@credmark.model.describe(slug='curve-fi-historical-lp-dist',
                        version='1.0',
                        display_name='Curve Finance Pool LP Distribution Historically',
                        description='gets the historical dist of LP holders for a given pool',
                        input=Contract,
                        output=dict
                        )
class CurveFinanceHistoricalLPDist(credmark.model.Model):
    
    def run(self, input: Contract) -> dict:

        res  = self.context.historical.run_model_historical('curve-fi-lp-dist',
                                                            window='60 days',
                                                            interval='7 days',
                                                            model_input={
                                                                'address': input.address,
                                                            })
        info_i_want = []
        for r in res:
            info_i_want.append({
                "name":r.output['name'],
                "blockNumber":r.blockNumber,
                "address":r.output['from_address'],
                "balanceOf":r.output['balanceOf']
            })

        return res



@credmark.model.describe(slug='curve-fi-pool-historical-reserve',
                         version='1.0',
                         display_name='Curve Finance Pool Reserve Ratios',
                         description="the historical reserve ratios for a curve pool",
                         input=Contract,
                         output=BlockSeries[CurveFiPoolInfo])
class CurveFinanceReserveRatio(credmark.model.Model):

    def run(self, input: Contract) -> BlockSeries[CurveFiPoolInfo]:
        # Verify input address can create a contract
        _pool_address = input.address
        _pool_contract = Contract(address=_pool_address.checksum, abi=CURVE_SWAP_ABI_1)

        res = self.context.historical.run_model_historical('curve-fi-pool-info',
                                                           window='365 days',
                                                           interval='7 days',
                                                           model_input={
                                                               "address": input.address,
                                                           })
        info_i_want = []
        for r in res:
            info_i_want.append({
                "name":r.output['name'],
                "blockNumber":r.blockNumber,
                "balances":r.output['balances'],
                "virtualPrice":r.output['virtualPrice']
            })
        return info_i_want


@credmark.model.describe(slug="curve-fi-pool-info",
                         version="1.0",
                         display_name="Curve Finance Pool Liqudity",
                         description="The amount of Liquidity for Each Token in a Curve Pool",
                         input=Contract,
                         output=CurveFiPoolInfo)
class CurveFinancePoolInfo(credmark.model.Model):

    def run(self, input: Contract) -> CurveFiPoolInfo:
        tokens = Tokens()
        underlying_tokens = Tokens()
        balances = []
        try:
            input.functions.coins(0).call()
        except Exception as _err:
            input = Contract(address=input.address.checksum, abi=CURVE_SWAP_ABI_2)
        for i in range(0, 8):
            try:
                tok = input.functions.coins(i).call()
                bal = input.functions.balances(i).call()
                try:
                    und = input.functions.underlying_coins(i).call()
                    underlying_tokens.append(Token(address=und))
                except Exception:
                    pass
                balances.append(bal)
                tokens.append(Token(address=tok))
            except Exception as _err:
                break

        try:
            a = input.functions.A().call()
            virtual_price = input.functions.get_virtual_price().call()
        except Exception as _err:
            virtual_price = (10**18)
            a = 0

        try:
            input.contract_name = input.functions.name().call()
        except Exception as _err:
            input.contract_name = "swappool"

        return CurveFiPoolInfo(**(input.dict()),
                               virtualPrice=virtual_price,
                               tokens=tokens,
                               balances=balances,
                               underlying_tokens=underlying_tokens,
                               A=a,
                               name=name)


@credmark.model.describe(slug="curve-fi-all-pool-info",
                         version="1.0",
                         display_name="Curve Finance Pool Liqudity",
                         description="The amount of Liquidity for Each Token in a Curve Pool",
<<<<<<< HEAD
                         input=None)
=======
                         output=CurveFiPoolInfos)
>>>>>>> 1dd3233c
class CurveFinanceTotalTokenLiqudity(credmark.model.Model):

    def run(self, input) -> CurveFiPoolInfos:
        info_i_want = []
        pool_infos = [
            self.context.run_model(
                "curve-fi-pool-info",
                Contract(address=pool.address.checksum, abi=CURVE_SWAP_ABI_1),
                return_type=CurveFiPoolInfo)
            for pool in
            self.context.run_model(
                "curve-fi-pools",
                input={},
                return_type=Contracts)]
        for pi in pool_infos:
            info_i_want.append({
                "address": pi.address,
                "name": pi.name,
                "virtual price": pi.virtualPrice,
                "balances": pi.balances
            })
       

        return info_i_want


@credmark.model.describe(slug="curve-fi-pools",
                         version="1.0",
                         display_name="Curve Finance Pool Liqudity",
                         description="The amount of Liquidity for Each Token in a Curve Pool",
                         output=Contracts)
class CurveFinancePools(credmark.model.Model):

    def run(self, input) -> Contracts:
        registry = Contract(
            address=Address(CURVE_REGISTRY_ADDRESS).checksum,
            abi=CURVE_REGISTRY_ABI)
        total_pools = registry.functions.pool_count().call()
        return Contracts(
            contracts=[
                Contract(address=registry.functions.pool_list(i).call())
                for i in range(0, total_pools)])


@credmark.model.describe(slug='curve-fi-historical-lp-dist',
                         version='1.0',
                         input=Contract)
class CurveFinanceHistoricalLPDist(credmark.model.Model):

    def run(self, input: Contract) -> dict:
        _addrs = self.context.ledger.get_transactions(
            columns=[TransactionTable.Columns.FROM_ADDRESS],
            where=f'{TransactionTable.Columns.TO_ADDRESS}=\'{input.address.lower()}\'')

        gauageAddress = Address('0x72E158d38dbd50A483501c24f792bDAAA3e7D55C')
        _gauge = Contract(address=gauageAddress.checksum, abi=CURVE_GAUGE_V1_ABI)



@credmark.model.describe(slug='curve-fi-all-gauge-addresses',
                         version='1.0',
                         input=Contract)
class CurveFinanceAllGaugeAddresses(credmark.model.Model):

    def run(self, input: Contract) -> dict:
        addrs = self.context.ledger.get_transactions(
            columns=[TransactionTable.Columns.FROM_ADDRESS],
            where=f'{TransactionTable.Columns.TO_ADDRESS}=\'{input.address.lower()}\'')
        return {'data': addrs}


class CurveGaugeInput(DTO):
    gaugeAddress: Address
    userAddresses: List[Account]


@credmark.model.describe(slug='curve-fi-get-gauge-stake-and-claimable-rewards',
                         version='1.0',
                         input=CurveGaugeInput)
class CurveFinanceGaugeRewardsCRV(credmark.model.Model):
    def run(self, input: CurveGaugeInput) -> dict:

        gauge = Contract(address=input.gaugeAddress.checksum, abi=CURVE_GAUGE_V1_ABI)
        yields = []
        for addr in input.userAddresses:
            if not addr.address:
                raise ModelRunError(f'Input is invalid, {input}')

            claimable_tokens = gauge.functions.claimable_tokens(addr.address.checksum).call()
            balanceOf = gauge.functions.balanceOf(addr.address.checksum).call()
            working_balances = gauge.functions.working_balances(addr.address.checksum).call()

            yields.append({
                "claimable_tokens": claimable_tokens,
                "balanceOf": balanceOf,
                "working_balances": working_balances,
                "address": addr.address
            })
        return {"yields": yields}


CRV_PRICE = 3.0


@credmark.model.describe(slug='curve-fi-avg-gauge-yield',
                         version='1.0',
                         input=Account)
class CurveFinanceAverageGaugeYield(credmark.model.Model):
    def run(self, input: Token) -> dict:
        """
        presuming that crv has a constant value of $3
        """

        if not input.address:
            raise ModelRunError(f'Input account is invalid, {input}')

        curve_gauge = Contract(
            address=input.address.checksum,
            abi=CURVE_GAUGE_V1_ABI)

        lp_token_address = curve_gauge.functions.lp_token().call()

        pool_info = self.context.run_model(
            'curve-fi-pool-info', Contract(address=lp_token_address, abi=CURVE_SWAP_ABI_1))

        addrs = self.context.run_model('curve-fi-all-gauge-addresses', input)

        gauge_input = {
            "gaugeAddress": input.address,
            "userAddresses": [{"address": a['from_address']} for a in addrs['data']]
        }

        res = self.context.historical.run_model_historical(
            'curve-fi-get-gauge-stake-and-claimable-rewards',
            window='60 days',
            interval='7 days',
            model_input=gauge_input)

        yields = []
        for idx in range(0, len(res.series) - 1):
            for y1 in res.series[idx].output['yields']:
                if y1['working_balances'] == 0:
                    continue
                if y1['balanceOf'] == 0:
                    continue
                if y1['claimable_tokens'] == 0:
                    continue
                for y2 in res.series[idx + 1].output['yields']:
                    if y1['address'] == y2['address']:
                        if y2['working_balances'] == 0:
                            continue
                        if y2['balanceOf'] == 0:
                            continue
                        if y2['claimable_tokens'] == 0:
                            continue
                        if y1['balanceOf'] == y2['balanceOf']:

                            y2_rewards_value = y2["claimable_tokens"] * CRV_PRICE / (10**18)
                            y1_rewards_value = y1["claimable_tokens"] * CRV_PRICE / (10**18)
                            y2_liquidity_value = y2["balanceOf"] * \
                                pool_info['virtualPrice'] / (10**18) / (10**18)
                            y1_liquidity_value = y1["balanceOf"] * \
                                pool_info['virtualPrice'] / (10**18) / (10**18)
                            new_portfolio_value = y2_rewards_value + y2_liquidity_value
                            old_portfolio_value = y1_rewards_value + y1_liquidity_value
                            if old_portfolio_value > new_portfolio_value:
                                break
                            yields.append(
                                (new_portfolio_value - old_portfolio_value) / old_portfolio_value)
                            break
        if len(yields) == 0:
            return {}
        avg_yield = sum(yields) / len(yields) * (365 * 86400) / (10 * 86400)
        return {"pool_info": pool_info, "crv_yield": avg_yield}


@credmark.model.describe(slug='curve-fi-all-yield', version='1.0')
class CurveFinanceAllYield(credmark.model.Model):
    def run(self, input) -> dict:
        res = []
        # FRAX Liquidity Gauge
        gauges = ['0x72E158d38dbd50A483501c24f792bDAAA3e7D55C']

        # pylint: disable=line-too-long
        # gauges = ["0xbFcF63294aD7105dEa65aA58F8AE5BE2D9d0952A","0xd662908ADA2Ea1916B3318327A97eB18aD588b5d", "0x9582C4ADACB3BCE56Fea3e590F05c3ca2fb9C477",
        #          "0x6d10ed2cF043E6fcf51A0e7b4C2Af3Fa06695707", "0xdFc7AdFa664b08767b735dE28f9E84cd30492aeE", "0x69Fb7c45726cfE2baDeE8317005d3F94bE838840", "0x7ca5b0a2910B33e9759DC7dDB0413949071D7575",
        #          "0xAEA6c312f4b3E04D752946d329693F7293bC2e6D", "0x90Bb609649E0451E5aD952683D64BD2d1f245840", "0x72e158d38dbd50a483501c24f792bdaaa3e7d55c", "0xC5cfaDA84E902aD92DD40194f0883ad49639b023",
        #          "0x4c18E409Dc8619bFb6a1cB56D114C3f592E0aE79", "0x2db0E83599a91b508Ac268a6197b8B14F5e72840", "0x5f626c30EC1215f4EdCc9982265E8b1F411D1352", "0x11137B10C210b579405c21A07489e28F3c040AB1",
        #          "0x64E3C23bfc40722d3B649844055F1D51c1ac041d", "0xF5194c3325202F456c95c1Cf0cA36f8475C1949F", "0xFD4D8a17df4C27c1dD245d153ccf4499e806C87D",
        #          "0xd7d147c6Bb90A718c3De8C0568F9B560C79fa416", "0xB1F2cdeC61db658F091671F5f199635aEF202CAC", "0x4dC4A289a8E33600D8bD4cf5F6313E43a37adec7", "0x462253b8F74B72304c145DB0e4Eebd326B22ca39",
        #          "0x705350c4BcD35c9441419DdD5d2f097d7a55410F", "0x3C0FFFF15EA30C35d7A85B85c0782D6c94e1d238", "0x182B723a58739a9c974cFDB385ceaDb237453c28", "0xA90996896660DEcC6E997655E065b23788857849",
        #          "0x824F13f1a2F29cFEEa81154b46C0fc820677A637", "0x6828bcF74279eE32f2723eC536c22c51Eed383C6", "0x6955a55416a06839309018A8B0cB72c4DDC11f15", "0xC2b1DF84112619D190193E48148000e3990Bf627",
        #          "0xF98450B5602fa59CC66e1379DFfB6FDDc724CfC4", "0x055be5DDB7A925BfEF3417FC157f53CA77cA7222", "0xBC89cd85491d81C6AD2954E6d0362Ee29fCa8F53", "0x3B7020743Bc2A4ca9EaF9D0722d42E20d6935855",
        #          "0xFA712EE4788C042e2B7BB55E6cb8ec569C4530c1", "0x8101E6760130be2C8Ace79643AB73500571b7162"]

        for gauge in gauges:
            yields = self.context.run_model('curve-fi-avg-gauge-yield', Token(address=gauge))
            self.logger.info(yields)
            res.append(yields)

        return {"results": res}<|MERGE_RESOLUTION|>--- conflicted
+++ resolved
@@ -222,11 +222,7 @@
                          version="1.0",
                          display_name="Curve Finance Pool Liqudity",
                          description="The amount of Liquidity for Each Token in a Curve Pool",
-<<<<<<< HEAD
-                         input=None)
-=======
                          output=CurveFiPoolInfos)
->>>>>>> 1dd3233c
 class CurveFinanceTotalTokenLiqudity(credmark.model.Model):
 
     def run(self, input) -> CurveFiPoolInfos:
