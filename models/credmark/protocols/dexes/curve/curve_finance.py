from typing import List
from credmark.cmf.model import Model
from credmark.cmf.model.errors import ModelRunError
from credmark.cmf.types.ledger import TransactionTable

from credmark.dto import (
    DTO,
    EmptyInput,
)

from credmark.cmf.types import (
    Address,
    Account,
    Accounts,
    Contract,
    Contracts,
    Token,
    Tokens,
)


<<<<<<< HEAD
@Model.describe(slug='curve-fi.get-registry',
                version='1.0',
                display_name='Curve Finance - Get Registry',
                description='Curve Finance - Get Registry',
                input=EmptyInput,
                output=Contract)
class CurveFinanceGetRegistry(Model):
=======
@Model.describe(slug='curve-fi.get-provider',
                version='1.1',
                display_name='Curve Finance - Get Provider',
                description='Get provider contract',
                input=EmptyInput,
                output=Contract)
class CurveFinanceGetProvider(Model):
>>>>>>> 49667faf
    CURVE_PROVIDER_ALL_NETWORK = '0x0000000022D53366457F9d5E68Ec105046FC4383'

    def run(self, _) -> Contract:
        provider = Contract(address=Address(self.CURVE_PROVIDER_ALL_NETWORK).checksum)
<<<<<<< HEAD
        reg_addr = provider.functions.get_registry().call()
        return Contract(address=Address(reg_addr).checksum)
=======
        return provider


@Model.describe(slug='curve-fi.get-registry',
                version='1.1',
                display_name='Curve Finance - Get Registry',
                description='Query provider to get the registry',
                input=EmptyInput,
                output=Contract)
class CurveFinanceGetRegistry(Model):
    def run(self, _) -> Contract:
        provider = Contract(**self.context.models.curve_fi.get_provider())
        reg_addr = provider.functions.get_registry().call()
        return Contract(address=Address(reg_addr).checksum)


@Model.describe(slug="curve-fi.get-gauge-controller",
                version='1.1',
                display_name="Curve Finance - Get Gauge Controller",
                description="Query the registry for the guage controller")
class CurveFinanceGetGauge(Model):
    def run(self, input):
        provider = Contract(**self.context.models.curve_fi.get_registry())
        gauge_addr = provider.functions.gauge_controller().call()
        return Contract(address=Address(gauge_addr).checksum)


@Model.describe(slug="curve-fi.all-pools",
                version="1.1",
                display_name="Curve Finance - Get all pools",
                description="Query the registry for all pools",
                output=Contracts)
class CurveFinanceAllPools(Model):

    def run(self, input) -> Contracts:
        registry = self.context.run_model('curve-fi.get-registry',
                                          input=EmptyInput(),
                                          return_type=Contract)

        total_pools = registry.functions.pool_count().call()
        pool_contracts = [
            Contract(address=registry.functions.pool_list(i).call())
            for i in range(0, total_pools)]

        return Contracts(contracts=pool_contracts)
>>>>>>> 49667faf


class CurveFiPoolInfo(Contract):
    virtualPrice: int
    tokens: Tokens
    balances: List[int]
    underlying_tokens: Tokens
    A: int
    name: str


class CurveFiPoolInfos(DTO):
    pool_infos: List[CurveFiPoolInfo]


@Model.describe(slug="curve-fi.pool-info",
                version="1.1",
                display_name="Curve Finance Pool Liqudity",
                description="The amount of Liquidity for Each Token in a Curve Pool",
                input=Contract,
                output=CurveFiPoolInfo)
class CurveFinancePoolInfo(Model):
    def run(self, input: Contract) -> CurveFiPoolInfo:
        tokens = Tokens()
        underlying_tokens = Tokens()
        balances = []

        try:
            input.functions.coins(0).call()
        except Exception as _err:
            input = Contract(address=input.address.checksum)

        for i in range(0, 8):
            try:
                tok = input.functions.coins(i).call()
                bal = input.functions.balances(i).call()
                try:
                    und = input.functions.underlying_coins(i).call()
                    underlying_tokens.append(Token(address=und))
                except Exception:
                    pass
                balances.append(bal)
                tokens.append(Token(address=tok).info)
            except Exception as _err:
                break

        try:
            a = input.functions.A().call()
            virtual_price = input.functions.get_virtual_price().call()
        except Exception as _err:
            virtual_price = (10**18)
            a = 0

        try:
            name = input.functions.name().call()
        except Exception as _err:
            name = ""

        return CurveFiPoolInfo(**(input.dict()),
                               virtualPrice=virtual_price,
                               tokens=tokens,
                               balances=balances,
                               underlying_tokens=underlying_tokens,
                               A=a,
                               name=name)


<<<<<<< HEAD
@Model.describe(slug="curve-fi.all-pools",
                version="1.0",
                display_name="Curve Finance Pool Liqudity",
                description="The amount of Liquidity for Each Token in a Curve Pool",
                output=Contracts)
class CurveFinanceAllPools(Model):

    def run(self, input) -> Contracts:
        registry = self.context.run_model('curve-fi.get-registry',
                                          input=EmptyInput(),
                                          return_type=Contract)

        total_pools = registry.functions.pool_count().call()
        pool_contracts = [
            Contract(address=registry.functions.pool_list(i).call())
            for i in range(0, total_pools)]
=======
@Model.describe(slug="curve-fi.all-pools-info",
                version="1.1",
                display_name="Curve Finance Pool Liqudity - All",
                description="The amount of Liquidity for Each Token in a Curve Pool - All",
                output=CurveFiPoolInfos)
class CurveFinanceTotalTokenLiqudity(Model):

    def run(self, input) -> CurveFiPoolInfos:
        pool_contracts = self.context.run_model('curve-fi.all-pools',
                                                input=EmptyInput(),
                                                return_type=Contracts)
>>>>>>> 49667faf

        return Contracts(contracts=pool_contracts)


@Model.describe(slug="curve-fi.all-pools-info",
                version="1.0",
                display_name="Curve Finance Pool Liqudity",
                description="The amount of Liquidity for Each Token in a Curve Pool",
                output=CurveFiPoolInfos)
class CurveFinanceTotalTokenLiqudity(Model):

    def run(self, input) -> CurveFiPoolInfos:
        pool_contracts = self.context.run_model('curve-fi.all-pools',
                                                input=EmptyInput(),
                                                return_type=Contracts)

        pool_infos = [
<<<<<<< HEAD
            CurveFiPoolInfo(
                **self.context.models.curve_fi.pool_info(
                    Contract(address=pool.address)))
=======
            CurveFiPoolInfo(**self.context.models.curve_fi.pool_info(pool))
>>>>>>> 49667faf
            for pool in pool_contracts]

        return CurveFiPoolInfos(pool_infos=pool_infos)


@ Model.describe(slug="curve-fi.all-gauges",
                 version='1.1',
                 display_name="Curve Finance Gauge List",
                 description="All Gauge Contracts for Curve Finance Pools",
                 input=EmptyInput,
                 output=Contracts)
class CurveFinanceAllGauges(Model):
    def run(self, _) -> Contracts:
        gauge_controller = Contract(**self.context.models.curve_fi.get_gauge_controller())
        gauges = []
        i = 0
        while True:
            address = gauge_controller.functions.gauges(i).call()
            if address == Address.null():
                break
            gauges.append(Contract(address=address))
            i += 1

        return Contracts(contracts=gauges)


@ Model.describe(slug='curve-fi.all-gauge-claim-addresses',
                 version='1.1',
                 input=Contract,
                 output=Accounts)
class CurveFinanceAllGaugeAddresses(Model):

    def run(self, input: Contract) -> Accounts:
        addrs = self.context.ledger.get_transactions(
            columns=[TransactionTable.Columns.FROM_ADDRESS],
            where=f'{TransactionTable.Columns.TO_ADDRESS}=\'{input.address.lower()}\'')
        return Accounts(accounts=[
            Account(address=address)
            for address in
            list(dict.fromkeys([
                a[TransactionTable.Columns.FROM_ADDRESS]
                for a
                in addrs]))])


@ Model.describe(slug='curve-fi.get-gauge-stake-and-claimable-rewards',
                 version='1.1',
                 input=Contract,
                 output=dict)
class CurveFinanceGaugeRewardsCRV(Model):
    def run(self, input: Contract) -> dict:
        yields = []

        all_addrs = Accounts(**self.context.models.curve_fi.all_gauge_claim_addresses(input))
        for addr in all_addrs.accounts:
            if not addr.address:
                raise ModelRunError(f'Input is invalid, {input}')

            claimable_tokens = input.functions.claimable_tokens(addr.address.checksum).call()
            balanceOf = input.functions.balanceOf(addr.address.checksum).call()
            working_balances = input.functions.working_balances(addr.address.checksum).call()

            yields.append({
                "claimable_tokens": claimable_tokens,
                "balanceOf": balanceOf,
                "working_balances": working_balances,
                "address": addr.address
            })
        return {"yields": yields}


@Model.describe(slug='curve-fi.gauge-yield',
                version='1.1',
                input=Contract,
                output=dict)
class CurveFinanceAverageGaugeYield(Model):
    CRV_PRICE = 3.0

    def run(self, input: Contract) -> dict:
        """
        presuming that crv has a constant value of $3
        """

        pool_info = self.context.models.curve_fi.pool_info(
            Contract(address=input.functions.lp_token().call()))

        # addrs = self.context.run_model('curve-fi.all-gauge-addresses', input)

        # gauge_input = {
        #     "gaugeAddress": input.address,
        #     "userAddresses": [{"address": a['from_address']} for a in addrs['data']]
        # }

        res = self.context.historical.run_model_historical(
            'curve-fi.get-gauge-stake-and-claimable-rewards',
            window='60 days',
            interval='7 days',
            model_input=input)

        yields = []
        for idx in range(0, len(res.series) - 1):
            for y1 in res.series[idx].output['yields']:
                if y1['working_balances'] == 0:
                    continue
                if y1['balanceOf'] == 0:
                    continue
                if y1['claimable_tokens'] == 0:
                    continue
                for y2 in res.series[idx + 1].output['yields']:
                    if y1['address'] == y2['address']:
                        if y2['working_balances'] == 0:
                            continue
                        if y2['balanceOf'] == 0:
                            continue
                        if y2['claimable_tokens'] == 0:
                            continue
                        if y1['balanceOf'] == y2['balanceOf']:
                            y2_rewards_value = y2["claimable_tokens"] * self.CRV_PRICE / (10**18)
                            y1_rewards_value = y1["claimable_tokens"] * self.CRV_PRICE / (10**18)
                            virtual_price = pool_info['virtualPrice'] / (10**18) / (10**18)
                            y2_liquidity_value = y2["balanceOf"] * virtual_price
                            y1_liquidity_value = y1["balanceOf"] * virtual_price
                            new_portfolio_value = y2_rewards_value + y2_liquidity_value
                            old_portfolio_value = y1_rewards_value + y1_liquidity_value
                            if old_portfolio_value > new_portfolio_value:
                                break
                            yields.append(
                                (new_portfolio_value - old_portfolio_value) / old_portfolio_value)
                            break
        if len(yields) == 0:
            return {}
        avg_yield = sum(yields) / len(yields) * (365 * 86400) / (10 * 86400)
        return {"pool_info": pool_info, "crv_yield": avg_yield}


@ Model.describe(slug='curve-fi.all-yield',
                 version='1.1',
                 description="Yield from all Gauges",
                 input=EmptyInput,
                 output=dict)
class CurveFinanceAllYield(Model):
    def run(self, _) -> dict:
        gauge_contracts = self.context.run_model('curve-fi.all-gauges',
                                                 input=EmptyInput(),
                                                 return_type=Contracts)

        self.logger.info(f'There are {len(gauge_contracts.contracts)} gauges.')

        res = []
        for gauge in gauge_contracts.contracts:
            yields = self.context.run_model('curve-fi.gauge-yield', gauge)
            self.logger.info(yields)
            res.append(yields)

        return {"results": res}<|MERGE_RESOLUTION|>--- conflicted
+++ resolved
@@ -19,15 +19,6 @@
 )
 
 
-<<<<<<< HEAD
-@Model.describe(slug='curve-fi.get-registry',
-                version='1.0',
-                display_name='Curve Finance - Get Registry',
-                description='Curve Finance - Get Registry',
-                input=EmptyInput,
-                output=Contract)
-class CurveFinanceGetRegistry(Model):
-=======
 @Model.describe(slug='curve-fi.get-provider',
                 version='1.1',
                 display_name='Curve Finance - Get Provider',
@@ -35,15 +26,10 @@
                 input=EmptyInput,
                 output=Contract)
 class CurveFinanceGetProvider(Model):
->>>>>>> 49667faf
     CURVE_PROVIDER_ALL_NETWORK = '0x0000000022D53366457F9d5E68Ec105046FC4383'
 
     def run(self, _) -> Contract:
         provider = Contract(address=Address(self.CURVE_PROVIDER_ALL_NETWORK).checksum)
-<<<<<<< HEAD
-        reg_addr = provider.functions.get_registry().call()
-        return Contract(address=Address(reg_addr).checksum)
-=======
         return provider
 
 
@@ -89,7 +75,6 @@
             for i in range(0, total_pools)]
 
         return Contracts(contracts=pool_contracts)
->>>>>>> 49667faf
 
 
 class CurveFiPoolInfo(Contract):
@@ -157,24 +142,6 @@
                                name=name)
 
 
-<<<<<<< HEAD
-@Model.describe(slug="curve-fi.all-pools",
-                version="1.0",
-                display_name="Curve Finance Pool Liqudity",
-                description="The amount of Liquidity for Each Token in a Curve Pool",
-                output=Contracts)
-class CurveFinanceAllPools(Model):
-
-    def run(self, input) -> Contracts:
-        registry = self.context.run_model('curve-fi.get-registry',
-                                          input=EmptyInput(),
-                                          return_type=Contract)
-
-        total_pools = registry.functions.pool_count().call()
-        pool_contracts = [
-            Contract(address=registry.functions.pool_list(i).call())
-            for i in range(0, total_pools)]
-=======
 @Model.describe(slug="curve-fi.all-pools-info",
                 version="1.1",
                 display_name="Curve Finance Pool Liqudity - All",
@@ -186,31 +153,8 @@
         pool_contracts = self.context.run_model('curve-fi.all-pools',
                                                 input=EmptyInput(),
                                                 return_type=Contracts)
->>>>>>> 49667faf
-
-        return Contracts(contracts=pool_contracts)
-
-
-@Model.describe(slug="curve-fi.all-pools-info",
-                version="1.0",
-                display_name="Curve Finance Pool Liqudity",
-                description="The amount of Liquidity for Each Token in a Curve Pool",
-                output=CurveFiPoolInfos)
-class CurveFinanceTotalTokenLiqudity(Model):
-
-    def run(self, input) -> CurveFiPoolInfos:
-        pool_contracts = self.context.run_model('curve-fi.all-pools',
-                                                input=EmptyInput(),
-                                                return_type=Contracts)
-
         pool_infos = [
-<<<<<<< HEAD
-            CurveFiPoolInfo(
-                **self.context.models.curve_fi.pool_info(
-                    Contract(address=pool.address)))
-=======
             CurveFiPoolInfo(**self.context.models.curve_fi.pool_info(pool))
->>>>>>> 49667faf
             for pool in pool_contracts]
 
         return CurveFiPoolInfos(pool_infos=pool_infos)
