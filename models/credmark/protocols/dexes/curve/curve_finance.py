--- conflicted
+++ resolved
@@ -231,11 +231,7 @@
         return all_pools_info
 
 
-<<<<<<< HEAD
 @ Model.describe(slug="curve-fi.all-gauges",
-=======
-@Model.describe(slug="curve-fi.all-gauges",
->>>>>>> bf8b739b
                  version='1.2',
                  display_name="Curve Finance Gauge List",
                  description="All Gauge Contracts for Curve Finance Pools",
