# pylint: disable=locally-disabled, unused-import

import pandas as pd
from typing import List
from credmark.cmf.model import Model
<<<<<<< HEAD
from credmark.cmf.model.errors import ModelRunError

from credmark.dto import (
    DTO,
    EmptyInput,
)
=======
from credmark.cmf.model.errors import ModelRunError, ModelDataError
from credmark.cmf.types.ledger import TransactionTable
from credmark.dto import DTO, EmptyInput
>>>>>>> 3658857f

from credmark.cmf.types import (
    Address,
    Account,
    Accounts,
    Contract,
    Contracts,
    Token,
    Tokens,
)

from web3.exceptions import ABIFunctionNotFound, ContractLogicError


@Model.describe(slug='curve-fi.get-provider',
                version='1.1',
                display_name='Curve Finance - Get Provider',
                description='Get provider contract',
                input=EmptyInput,
                output=Contract)
class CurveFinanceGetProvider(Model):
    CURVE_PROVIDER_ALL_NETWORK = '0x0000000022D53366457F9d5E68Ec105046FC4383'

    def run(self, _) -> Contract:
        provider = Contract(address=Address(self.CURVE_PROVIDER_ALL_NETWORK).checksum)
        return provider


@Model.describe(slug='curve-fi.get-registry',
                version='1.1',
                display_name='Curve Finance - Get Registry',
                description='Query provider to get the registry',
                input=EmptyInput,
                output=Contract)
class CurveFinanceGetRegistry(Model):
    def run(self, _) -> Contract:
        provider = Contract(**self.context.models.curve_fi.get_provider())
        reg_addr = provider.functions.get_registry().call()
        return Contract(address=Address(reg_addr).checksum)


@Model.describe(slug="curve-fi.get-gauge-controller",
                version='1.1',
                display_name="Curve Finance - Get Gauge Controller",
                description="Query the registry for the guage controller")
class CurveFinanceGetGauge(Model):
    def run(self, input):
        registry = Contract(**self.context.models.curve_fi.get_registry())
        gauge_addr = registry.functions.gauge_controller().call()
        return Contract(address=Address(gauge_addr).checksum)


@Model.describe(slug="curve-fi.all-pools",
                version="1.1",
                display_name="Curve Finance - Get all pools",
                description="Query the registry for all pools",
                output=Contracts)
class CurveFinanceAllPools(Model):

    def run(self, input) -> Contracts:
        registry = self.context.run_model('curve-fi.get-registry',
                                          input=EmptyInput(),
                                          return_type=Contract)

        total_pools = registry.functions.pool_count().call()
        pool_contracts = [
            Contract(address=registry.functions.pool_list(i).call())
            for i in range(0, total_pools)]

        return Contracts(contracts=pool_contracts)


class CurveFiPoolInfo(Contract):
    virtualPrice: int
    tokens: Tokens
    tokens_symbol: List[str]
    balances: List[int]
    underlying_tokens: Tokens
    underlying_tokens_symbol: List[str]
    A: int
    is_meta: bool
    name: str
    lp_token_name: str
    pool_token_name: str


class CurveFiPoolInfos(DTO):
    pool_infos: List[CurveFiPoolInfo]


@Model.describe(slug="curve-fi.pool-info",
                version="1.2",
                display_name="Curve Finance Pool Liqudity",
                description="The amount of Liquidity for Each Token in a Curve Pool",
                input=Contract,
                output=CurveFiPoolInfo)
class CurveFinancePoolInfo(Model):
    def run(self, input: Contract) -> CurveFiPoolInfo:
        registry = Contract(**self.context.models.curve_fi.get_registry())

        tokens = Tokens()
        tokens_symbol = []
        underlying = Tokens()
        underlying_symbol = []
        balances = []

        # Equivalent to input.functions.coins(ii).call()
        coins = registry.functions.get_coins(input.address.checksum).call()
        for tok_addr_raw in coins:
            tok_addr = Address(tok_addr_raw)
            if tok_addr != Address.null():
                tok = Token(address=tok_addr.checksum)
                tokens.append(tok)
                try:
                    tokens_symbol.append(tok.symbol)
                except ModelDataError:
                    if tok.address == '0xeeeeeeeeeeeeeeeeeeeeeeeeeeeeeeeeeeeeeeee':
                        tokens_symbol.append('eeeETH')
                    else:
                        raise

        # Equivalent to input.functions.balances(ii).call()
        balances_ret = registry.functions.get_balances(input.address.checksum).call()
        for ii in range(len(tokens_symbol)):
            # tokens.tokens[ii].scaled(balances_ret[ii])
            balances.append(balances_ret[ii])

        # However, input.functions.underlying_coins(ii).call() is empty for some pools
        underlying_coins = registry.functions.get_underlying_coins(input.address.checksum).call()
        for und_addr_raw in underlying_coins:
            und_addr = Address(und_addr_raw)
            if und_addr != Address.null():
                und = Token(address=und_addr.checksum)
                underlying.append(und)
                try:
                    underlying_symbol.append(und.symbol)
                except ModelDataError:
                    if und.address == '0xeeeeeeeeeeeeeeeeeeeeeeeeeeeeeeeeeeeeeeee':
                        underlying_symbol.append('eeeETH')
                    else:
                        raise

        try:
            a = input.functions.A().call()
            virtual_price = input.functions.get_virtual_price().call()
        except Exception as _err:
            virtual_price = (10**18)
            a = 0

        is_meta = registry.functions.is_meta(input.address.checksum).call()
        registry.functions.get_underlying_coins(input.address.checksum).call()

        try:
            name = input.functions.name().call()
        except Exception as _err:
            name = ""

        pool_token_name = ''
        lp_token_name = ''
        try:
            lp_token_addr = Address(input.functions.lp_token().call())
            lp_token_name = Token(address=lp_token_addr.checksum).name
        except ABIFunctionNotFound:
            try:
                provider = self.context.run_model('curve-fi.get-provider',
                                                  input=EmptyInput(),
                                                  return_type=Contract)
                pool_info_addr = Address(provider.functions.get_address(1).call())
                pool_info_contract = Contract(address=pool_info_addr.checksum)
                pool_info = (pool_info_contract.functions.get_pool_info(input.address.checksum)
                             .call())
                lp_token_addr = Address(pool_info[5])
                lp_token_name = Token(address=lp_token_addr.checksum).name
            except ContractLogicError:
                try:
                    pool_token_addr = Address(input.functions.token().call())
                    pool_token = Token(address=pool_token_addr.checksum)
                    pool_token_name = pool_token.name
                except ABIFunctionNotFound:
                    pass

        return CurveFiPoolInfo(**(input.dict()),
                               virtualPrice=virtual_price,
                               tokens=tokens,
                               tokens_symbol=tokens_symbol,
                               balances=balances,
                               underlying_tokens=underlying,
                               underlying_tokens_symbol=underlying_symbol,
                               A=a,
                               is_meta=is_meta,
                               name=name,
                               lp_token_name=lp_token_name,
                               pool_token_name=pool_token_name)


@ Model.describe(slug="curve-fi.all-pools-info",
                 version="1.1",
                 display_name="Curve Finance Pool Liqudity - All",
                 description="The amount of Liquidity for Each Token in a Curve Pool - All",
                 output=CurveFiPoolInfos)
class CurveFinanceTotalTokenLiqudity(Model):

    def run(self, input) -> CurveFiPoolInfos:
        pool_contracts = self.context.run_model('curve-fi.all-pools',
                                                input=EmptyInput(),
                                                return_type=Contracts)
        pool_infos = [
            CurveFiPoolInfo(**self.context.models.curve_fi.pool_info(pool))
            for pool in pool_contracts]

        all_pools_info = CurveFiPoolInfos(pool_infos=pool_infos)

        # (pd.DataFrame((all_pools_info.dict())['pool_infos'])
        # .to_csv(f'tmp/curve-all-info_{self.context.block_number}.csv'))
        return all_pools_info


@ Model.describe(slug="curve-fi.all-gauges",
                 version='1.1',
                 display_name="Curve Finance Gauge List",
                 description="All Gauge Contracts for Curve Finance Pools",
                 input=EmptyInput,
                 output=Contracts)
class CurveFinanceAllGauges(Model):
    def run(self, _) -> Contracts:
        gauge_controller = Contract(**self.context.models.curve_fi.get_gauge_controller())
        gauges = []
        i = 0
        while True:
            address = gauge_controller.functions.gauges(i).call()
            if address == Address.null():
                break
            gauges.append(Contract(address=address))
            i += 1

        return Contracts(contracts=gauges)


@ Model.describe(slug='curve-fi.all-gauge-claim-addresses',
                 version='1.1',
                 input=Contract,
                 output=Accounts)
class CurveFinanceAllGaugeAddresses(Model):

    def run(self, input: Contract) -> Accounts:
        with self.context.ledger.Transaction as txn:
            addrs = txn.select(
                columns=[txn.Columns.FROM_ADDRESS],
                where=f'{txn.Columns.TO_ADDRESS}=\'{input.address.lower()}\'')

            return Accounts(accounts=[
                Account(address=address)
                for address in
                list(dict.fromkeys([
                    a[txn.Columns.FROM_ADDRESS]
                    for a
                    in addrs]))])


@ Model.describe(slug='curve-fi.get-gauge-stake-and-claimable-rewards',
                 version='1.1',
                 input=Contract,
                 output=dict)
class CurveFinanceGaugeRewardsCRV(Model):
    def run(self, input: Contract) -> dict:
        yields = []

        all_addrs = Accounts(**self.context.models.curve_fi.all_gauge_claim_addresses(input))
        for addr in all_addrs.accounts:
            if not addr.address:
                raise ModelRunError(f'Input is invalid, {input}')

            claimable_tokens = input.functions.claimable_tokens(addr.address.checksum).call()
            balanceOf = input.functions.balanceOf(addr.address.checksum).call()
            working_balances = input.functions.working_balances(addr.address.checksum).call()

            yields.append({
                "claimable_tokens": claimable_tokens,
                "balanceOf": balanceOf,
                "working_balances": working_balances,
                "address": addr.address
            })
        return {"yields": yields}


@ Model.describe(slug='curve-fi.gauge-yield',
                 version='1.1',
                 input=Contract,
                 output=dict)
class CurveFinanceAverageGaugeYield(Model):
    CRV_PRICE = 3.0

    def run(self, input: Contract) -> dict:
        """
        presuming that crv has a constant value of $3
        """

        pool_info = self.context.models.curve_fi.pool_info(
            Contract(address=input.functions.lp_token().call()))

        # addrs = self.context.run_model('curve-fi.all-gauge-addresses', input)

        # gauge_input = {
        #     "gaugeAddress": input.address,
        #     "userAddresses": [{"address": a['from_address']} for a in addrs['data']]
        # }

        res = self.context.historical.run_model_historical(
            'curve-fi.get-gauge-stake-and-claimable-rewards',
            window='60 days',
            interval='7 days',
            model_input=input)

        yields = []
        for idx in range(0, len(res.series) - 1):
            for y1 in res.series[idx].output['yields']:
                if y1['working_balances'] == 0:
                    continue
                if y1['balanceOf'] == 0:
                    continue
                if y1['claimable_tokens'] == 0:
                    continue
                for y2 in res.series[idx + 1].output['yields']:
                    if y1['address'] == y2['address']:
                        if y2['working_balances'] == 0:
                            continue
                        if y2['balanceOf'] == 0:
                            continue
                        if y2['claimable_tokens'] == 0:
                            continue
                        if y1['balanceOf'] == y2['balanceOf']:
                            y2_rewards_value = y2["claimable_tokens"] * self.CRV_PRICE / (10**18)
                            y1_rewards_value = y1["claimable_tokens"] * self.CRV_PRICE / (10**18)
                            virtual_price = pool_info['virtualPrice'] / (10**18) / (10**18)
                            y2_liquidity_value = y2["balanceOf"] * virtual_price
                            y1_liquidity_value = y1["balanceOf"] * virtual_price
                            new_portfolio_value = y2_rewards_value + y2_liquidity_value
                            old_portfolio_value = y1_rewards_value + y1_liquidity_value
                            if old_portfolio_value > new_portfolio_value:
                                break
                            yields.append(
                                (new_portfolio_value - old_portfolio_value) / old_portfolio_value)
                            break
        if len(yields) == 0:
            return {}
        avg_yield = sum(yields) / len(yields) * (365 * 86400) / (10 * 86400)
        return {"pool_info": pool_info, "crv_yield": avg_yield}


@ Model.describe(slug='curve-fi.all-yield',
                 version='1.1',
                 description="Yield from all Gauges",
                 input=EmptyInput,
                 output=dict)
class CurveFinanceAllYield(Model):
    def run(self, _) -> dict:
        gauge_contracts = self.context.run_model('curve-fi.all-gauges',
                                                 input=EmptyInput(),
                                                 return_type=Contracts)

        self.logger.info(f'There are {len(gauge_contracts.contracts)} gauges.')

        res = []
        for gauge in gauge_contracts.contracts:
            yields = self.context.run_model('curve-fi.gauge-yield', gauge)
            self.logger.info(yields)
            res.append(yields)

        return {"results": res}<|MERGE_RESOLUTION|>--- conflicted
+++ resolved
@@ -3,18 +3,8 @@
 import pandas as pd
 from typing import List
 from credmark.cmf.model import Model
-<<<<<<< HEAD
-from credmark.cmf.model.errors import ModelRunError
-
-from credmark.dto import (
-    DTO,
-    EmptyInput,
-)
-=======
 from credmark.cmf.model.errors import ModelRunError, ModelDataError
-from credmark.cmf.types.ledger import TransactionTable
 from credmark.dto import DTO, EmptyInput
->>>>>>> 3658857f
 
 from credmark.cmf.types import (
     Address,
