<<<<<<< HEAD
from typing import (
    List
)


from typing import List

from models.tmp_abi_lookup import CURVE_GAUGE_V1_ABI, CURVE_SWAP_ABI_1, CURVE_SWAP_ABI_2, CURVE_REGISTRY_ADDRESS, CURVE_REGISTRY_ABI, CURVE_GAUGUE_CONTROLLER_ABI
import credmark.model

from credmark.model import ModelRunError

from credmark.types.models.ledger import (
    TransactionTable
)

from credmark.dto import (
    DTO,
)

from credmark.types import (
    Address,
    Account,
    Contract,
    Contracts,
    Token,
    Tokens,
    BlockSeries
)

from models.tmp_abi_lookup import (
    CURVE_GAUGE_V1_ABI,
    CURVE_SWAP_ABI_1,
    CURVE_SWAP_ABI_2,
    CURVE_REGISTRY_ADDRESS,
    CURVE_REGISTRY_ABI,
    # CURVE_GAUGUE_CONTROLLER_ABI
)


class CurveFiPoolInfo(Contract):
    virtualPrice: int
=======
# pylint: disable=locally-disabled, unused-import

from typing import List

import numpy as np
import pandas as pd
from credmark.cmf.model import Model
from credmark.cmf.model.errors import ModelDataError, ModelRunError
from credmark.cmf.types import (Account, Accounts, Address, Contract,
                                Contracts, Portfolio, Position, Price,
                                PriceWithQuote, Some, Token, Tokens)
from credmark.cmf.types.compose import MapInputsOutput
from credmark.dto import EmptyInput
from models.credmark.tokens.token import fix_erc20_token
from models.dtos.tvl import TVLInfo
from models.tmp_abi_lookup import CURVE_VYPER_POOL
from web3.exceptions import (ABIFunctionNotFound, BadFunctionCallOutput,
                             ContractLogicError)

np.seterr(all='raise')

GAUGE_ABI_LP_TOKEN = '[{"stateMutability":"view","type":"function","name":"lp_token","inputs":[],"outputs":[{"name":"","type":"address"}],"gas":3168}]'  # pylint:disable=line-too-long


class CurveFiPoolInfoToken(Contract):
>>>>>>> 51d8996f
    tokens: Tokens
    tokens_symbol: List[str]
    balances: List[float]  # exclude fee
    balances_token: List[float]  # include fee
    admin_fees: List[float]
    underlying: Tokens
    underlying_symbol: List[str]
    name: str
    lp_token_name: str
    lp_token_addr: Address


class CurveFiPoolInfo(CurveFiPoolInfoToken):
    token_prices: List[PriceWithQuote]
    virtualPrice: int
    A: int
    chi: float
    ratio: float
    is_meta: bool
    gauges: Accounts
    gauges_type: List[int]


@Model.describe(slug='curve-fi.get-provider',
                version='1.2',
                display_name='Curve Finance - Get Provider',
                description='Get provider contract',
                category='protocol',
                subcategory='curve',
                input=EmptyInput,
                output=Contract)
class CurveFinanceGetProvider(Model):
    CURVE_PROVIDER_ALL_NETWORK = '0x0000000022D53366457F9d5E68Ec105046FC4383'

    def run(self, _) -> Contract:
        provider = Contract(address=Address(self.CURVE_PROVIDER_ALL_NETWORK).checksum)
        _ = provider.abi
        return provider


@Model.describe(slug='curve-fi.get-registry',
                version='1.2',
                display_name='Curve Finance - Get Registry',
                description='Query provider to get the registry',
                category='protocol',
                subcategory='curve',
                input=EmptyInput,
                output=Contract)
class CurveFinanceGetRegistry(Model):
    def run(self, _) -> Contract:
        provider = Contract(**self.context.models.curve_fi.get_provider())
        reg_addr = provider.functions.get_registry().call()
        cc = Contract(address=Address(reg_addr).checksum)
        _ = cc.abi
        return cc


@Model.describe(slug="curve-fi.get-gauge-controller",
                version='1.2',
                display_name="Curve Finance - Get Gauge Controller",
                description="Query the registry for the guage controller",
                category='protocol',
                subcategory='curve',
                input=EmptyInput,
                output=Contract)
class CurveFinanceGetGauge(Model):
    def run(self, _):
        registry = Contract(**self.context.models.curve_fi.get_registry())
        gauge_addr = registry.functions.gauge_controller().call()
        cc = Contract(address=Address(gauge_addr))
        _ = cc.abi
        return cc


@Model.describe(slug="curve-fi.all-pools",
                version="1.2",
                display_name="Curve Finance - Get all pools",
                description="Query the registry for all pools",
                category='protocol',
                subcategory='curve',
                output=Contracts)
class CurveFinanceAllPools(Model):
    def run(self, _) -> Contracts:
        registry = self.context.run_model('curve-fi.get-registry',
                                          input=EmptyInput(),
                                          return_type=Contract)

        total_pools = registry.functions.pool_count().call()
        pool_contracts = [None] * total_pools
        for i in range(0, total_pools):
            pool_contracts[i] = Contract(address=registry.functions.pool_list(i).call())
            _ = pool_contracts[i].abi

        return Contracts(contracts=pool_contracts)


@Model.describe(slug="curve-fi.pool-info-tokens",
                version="1.10",
                display_name="Curve Finance Pool - Tokens",
                description="The amount of Liquidity for Each Token in a Curve Pool",
                category='protocol',
                subcategory='curve',
                input=Contract,
                output=CurveFiPoolInfoToken)
class CurveFinancePoolInfoTokens(Model):
    @staticmethod
    def check_token_address(addrs):
        token_list = Tokens()
        symbols_list = []

        for addr in addrs:
            tok_addr = Address(addr)
            if not tok_addr.is_null():
                tok = Token(address=tok_addr.checksum)
                tok = fix_erc20_token(tok)
                symbols_list.append(tok.symbol)
                token_list.append(tok)
        return token_list, symbols_list

    def run(self, input: Contract) -> CurveFiPoolInfoToken:
        registry = Contract(**self.context.models.curve_fi.get_registry())

        balances = []

        # Equivalent to input.functions.balances(ii).call()
        try:
            # Use Registry
            balances_tokens = registry.functions.get_balances(input.address.checksum).call()

<<<<<<< HEAD
@credmark.model.describe(slug='curve-fi-lp-dist',
                         version='1.0',
                         input=Contract)
class CurveFinanceLPDist(credmark.model.Model):

    def run(self, input: Contract) -> dict:
        _addrs = self.context.ledger.get_transactions(
            columns=[TransactionTable.Columns.FROM_ADDRESS],
            where=f'{TransactionTable.Columns.TO_ADDRESS}=\'{input.address.lower()}\'')

        gauageAddress = input.address
        _gauge = Contract(
            address=gauageAddress, abi=CURVE_GAUGE_V1_ABI)

        dist = []

        for add in _addrs:
            
            balanceOf = _gauge.functions.balanceOf(Address(add['from_address']).checksum).call()
           
            dist.append({
                "balanceOf":balanceOf,
                "address":add['from_address']

            })
        print(dist)
        return dist


@credmark.model.describe(slug='curve-fi-lp-pool-dist',
                         version='1.0',
                         input=Contract)
class CurveFinanceLPPoolDist(credmark.model.Model):

    def run(self, input: Contract) -> dict:
        _addrs = self.context.ledger.get_transactions(
            columns=[TransactionTable.Columns.FROM_ADDRESS],
            where=f'{TransactionTable.Columns.TO_ADDRESS}=\'{input.address.lower()}\'')

        pool_address = input.address
        _pool = Contract(
            address=pool_address, abi=CURVE_SWAP_ABI_2)

        dist = []

        for add in _addrs:
            
            balanceOf = _pool.functions.balanceOf(Address(add['from_address']).checksum).call()
           
            dist.append({
                "balanceOf":balanceOf,
                "address":add['from_address']

            })
        # print(dist)
        return dist

@credmark.model.describe(slug='curve-fi-historical-lp-dist',
                        version='1.0',
                        display_name='Curve Finance Pool LP Distribution Historically',
                        description='gets the historical dist of LP holders for a given pool',
                        input=Contract,
                        output=dict
                        )
class CurveFinanceHistoricalLPDist(credmark.model.Model):
    
    def run(self, input: Contract) -> dict:

        res  = self.context.historical.run_model_historical('curve-fi-lp-dist',
                                                            window='60 days',
                                                            interval='7 days',
                                                            model_input={
                                                                'address': input.address,
                                                            })
        info_i_want = []
        for r in res:
            info_i_want.append({
                "name":r.output['name'],
                "blockNumber":r.blockNumber,
                "address":r.output['from_address'],
                "balanceOf":r.output['balanceOf']
            })

        return info_i_want



@credmark.model.describe(slug='curve-fi-pool-historical-reserve',
                         version='1.0',
                         display_name='Curve Finance Pool Reserve Ratios',
                         description="the historical reserve ratios for a curve pool",
                         input=Contract,
                         output=BlockSeries[CurveFiPoolInfo])
class CurveFinanceReserveRatio(credmark.model.Model):
=======
            # Equivalent to input.functions.coins(ii).call()
            coins = registry.functions.get_coins(input.address.checksum).call()
            tokens, tokens_symbol = self.__class__.check_token_address(coins)
>>>>>>> 51d8996f

            # However, input.functions.underlying_coins(ii).call() is empty for some pools
            underlying_coins = (registry.functions.get_underlying_coins(input.address.checksum)
                                .call())
            underlying, underlying_symbol = self.__class__.check_token_address(underlying_coins)
            balances_raw = balances_tokens[:len(tokens_symbol)]

<<<<<<< HEAD
        res = self.context.historical.run_model_historical('curve-fi-pool-info',
                                                           window='365 days',
                                                           interval='7 days',
                                                           model_input={
                                                               "address": input.address,
                                                           })
        info_i_want = []
        for r in res:
            info_i_want.append({
                "name":r.output['name'],
                "blockNumber":r.blockNumber,
                "balances":r.output['balances'],
                "virtualPrice":r.output['virtualPrice']
            })
        return info_i_want
=======
            balances = [t.scaled(bal) for bal, t in zip(balances_raw, tokens)]
>>>>>>> 51d8996f

        except ContractLogicError:
            try:
                _ = input.abi
            except ModelDataError:
                input._loaded = True  # pylint:disable=protected-access
                input.set_abi(CURVE_VYPER_POOL)
            if input.abi is not None and 'minter' in input.abi.functions:
                minter_addr = input.functions.minter().call()
                return self.context.run_model(self.slug,
                                              input=Contract(address=Address(minter_addr)),
                                              return_type=CurveFiPoolInfoToken)
            try:
                pool_addr = (registry.functions
                             .get_pool_from_lp_token(input.address.checksum).call())
                if not Address(pool_addr).is_null():
                    return self.context.run_model(self.slug,
                                                  input=Contract(address=Address(pool_addr)),
                                                  return_type=CurveFiPoolInfoToken)
            except Exception as _err:
                pass

            tokens = Tokens()
            tokens_symbol = []
            underlying = Tokens()
            underlying_symbol = []
            for i in range(8):
                try:
                    tok_addr = Address(input.functions.coins(i).call())
                    token = Token(address=tok_addr)
                    tokens.append(token)
                    tokens_symbol.append(token.symbol)
                    balances.append(token.scaled(input.functions.balances(i).call()))
                    try:
                        und = input.functions.underlying_coins(i).call()
                        underlying.append(und)
                        underlying_symbol.append(und.symbol)
                    except (ABIFunctionNotFound, ContractLogicError):
                        pass
                except ContractLogicError:
                    break

        balances_token = [t.balance_of_scaled(input.address.checksum) for t in tokens]

        admin_fees = [bal_token-bal for bal, bal_token in zip(balances, balances_token)]

        try:
            name = input.functions.name().call()
        except Exception as _err:
            name = ""

        lp_token_addr = Address.null()
        lp_token_name = ''
        try:
            lp_token_addr = Address(registry.functions.get_lp_token(input.address).call())
        except ABIFunctionNotFound:
            try:
                lp_token_addr = Address(input.functions.lp_token().call())
            except ABIFunctionNotFound:
                try:
                    provider = self.context.run_model('curve-fi.get-provider',
                                                      input=EmptyInput(),
                                                      return_type=Contract)
                    pool_info_addr = Address(provider.functions.get_address(1).call())
                    pool_info_contract = Contract(address=pool_info_addr.checksum)
                    pool_info = (pool_info_contract.functions.get_pool_info(input.address.checksum)
                                 .call())
                    lp_token_addr = Address(pool_info[5])
                except ContractLogicError:
                    pass

        if not lp_token_addr.is_null():
            lp_token = Token(address=lp_token_addr.checksum)
            lp_token_name = lp_token.name
        else:
            if input.abi is not None and 'token' in input.abi.functions:
                lp_token_addr = Address(input.functions.token().call())
                lp_token = Token(address=lp_token_addr.checksum)
                lp_token_name = lp_token.name
            else:
                lp_token = Token(address=input.address)
                try:
                    _ = lp_token.abi
                except ModelDataError:
                    lp_token = fix_erc20_token(lp_token)
                lp_token_name = lp_token.name
                lp_token_addr = lp_token.address

        return CurveFiPoolInfoToken(**(input.dict()),
                                    tokens=tokens,
                                    tokens_symbol=tokens_symbol,
                                    balances=balances,
                                    balances_token=balances_token,
                                    admin_fees=admin_fees,
                                    underlying=underlying,
                                    underlying_symbol=underlying_symbol,
                                    name=name,
                                    lp_token_name=lp_token_name,
                                    lp_token_addr=lp_token_addr
                                    )


@Model.describe(slug="curve-fi.pool-info",
                version="1.25",
                display_name="Curve Finance Pool Liqudity",
                description="The amount of Liquidity for Each Token in a Curve Pool",
                category='protocol',
                subcategory='curve',
                input=Contract,
                output=CurveFiPoolInfo)
class CurveFinancePoolInfo(Model):
    def run(self, input: Contract) -> CurveFiPoolInfo:
        registry = Contract(**self.context.models.curve_fi.get_registry())
        pool_info = self.context.run_model('curve-fi.pool-info-tokens',
                                           input,
                                           return_type=CurveFiPoolInfoToken)

        pool_contract = Contract(address=pool_info.address)

        def _use_for() -> List[PriceWithQuote]:
            token_prices = []
            for tok in pool_info.tokens:
                token_price = self.context.run_model(
                    'price.quote',
                    {'base': tok}, return_type=PriceWithQuote)
                token_prices.append(token_price)
            return token_prices

        def _use_compose() -> List[PriceWithQuote]:
            token_prices = self.context.run_model(
                'price.quote-multiple',
                input={'some': [{'base': tok} for tok in pool_info.tokens]},
                return_type=Some[PriceWithQuote]).some
            return token_prices

        token_prices = _use_for()

        np_balance = np.array(pool_info.balances_token) * np.array([p.price for p in token_prices])
        n_asset = np_balance.shape[0]
        product_balance = np_balance.prod()
        avg_balance = np_balance.mean()

        # Calculating ratio, this gives information about peg
        ratio = product_balance / np.power(avg_balance, n_asset)

        try:
            virtual_price = pool_contract.functions.get_virtual_price().call()
        except Exception as _err:
            virtual_price = (10**18)

        try:
            pool_A = pool_contract.functions.A().call()
        except Exception as _err:
<<<<<<< HEAD
            input.contract_name = "swappool"

        return CurveFiPoolInfo(**(input.dict()),
                               virtualPrice=virtual_price,
                               tokens=tokens,
                               balances=balances,
                               underlying_tokens=underlying_tokens,
                               A=a,
                               name=name)


@credmark.model.describe(slug="curve-fi-all-pool-info",
                         version="1.0",
                         display_name="Curve Finance Pool Liqudity",
                         description="The amount of Liquidity for Each Token in a Curve Pool",
                         output=CurveFiPoolInfos)
class CurveFinanceTotalTokenLiqudity(credmark.model.Model):

    def run(self, input) -> CurveFiPoolInfos:
        info_i_want = []
        pool_infos = [
            self.context.run_model(
                "curve-fi-pool-info",
                Contract(address=pool.address.checksum, abi=CURVE_SWAP_ABI_1),
                return_type=CurveFiPoolInfo)
            for pool in
            self.context.run_model(
                "curve-fi-pools",
                input={},
                return_type=Contracts)]
        for pi in pool_infos:
            info_i_want.append({
                "address": pi.address,
                "name": pi.name,
                "virtual price": pi.virtualPrice,
                "balances": pi.balances
            })
       

        return info_i_want


@credmark.model.describe(slug="curve-fi-pools",
                         version="1.0",
                         display_name="Curve Finance Pool Liqudity",
                         description="The amount of Liquidity for Each Token in a Curve Pool",
                         output=Contracts)
class CurveFinancePools(credmark.model.Model):

    def run(self, input) -> Contracts:
        registry = Contract(
            address=Address(CURVE_REGISTRY_ADDRESS).checksum,
            abi=CURVE_REGISTRY_ABI)
        total_pools = registry.functions.pool_count().call()
        return Contracts(
            contracts=[
                Contract(address=registry.functions.pool_list(i).call())
                for i in range(0, total_pools)])

=======
            pool_A = 0
>>>>>>> 51d8996f

        # Calculating 'chi'
        chi = pool_A * ratio

        gauges, gauges_type = registry.functions.get_gauges(input.address.checksum).call()
        gauges = [Account(address=g) for g in gauges if not Address(g).is_null()]
        gauges_type = gauges_type[:len(gauges)]

<<<<<<< HEAD
=======
        if len(gauges) == 0:
            gauges = self.context.run_model('curve-fi.all-gauges',
                                            input=EmptyInput(),
                                            return_type=CurveFiAllGaugesOutput)
>>>>>>> 51d8996f

            gauges = [Account(address=g.address)
                      for g, lp in zip(gauges, gauges.lp_tokens)
                      if lp.address == pool_info.lp_token_addr]
            gauges_type = [0] * len(gauges)
        is_meta = registry.functions.is_meta(pool_contract.address.checksum).call()

        return CurveFiPoolInfo(**(pool_info.dict()),
                               token_prices=token_prices,
                               virtualPrice=virtual_price,
                               A=pool_A,
                               ratio=ratio,
                               chi=chi,
                               is_meta=is_meta,
                               gauges=Accounts(accounts=gauges),
                               gauges_type=gauges_type)


@Model.describe(slug="curve-fi.pool-tvl",
                version="1.4",
                display_name="Curve Finance Pool - TVL",
                description="Total amount of TVL",
                category='protocol',
                subcategory='curve',
                input=Contract,
                output=TVLInfo)
class CurveFinancePoolTVL(Model):
    def run(self, input: Contract) -> TVLInfo:
        pool_info = self.context.run_model('curve-fi.pool-info',
                                           input=input,
                                           return_type=CurveFiPoolInfo)
        positions = []
        tvl = 0.0
        for tok, tok_price, bal in zip(pool_info.tokens.tokens,
                                       pool_info.token_prices,
                                       pool_info.balances):
            positions.append(Position(amount=bal, asset=tok))
            tvl += bal * tok_price.price

        pool_name = pool_info.lp_token_name

        tvl_info = TVLInfo(
            address=input.address,
            name=pool_name,
            portfolio=Portfolio(positions=positions),
            tokens_symbol=pool_info.tokens_symbol,
            prices=pool_info.token_prices,
            tvl=tvl)

        return tvl_info


@Model.describe(slug="curve-fi.all-pools-info",
                version="2.0",
                display_name="Curve Finance Pool Liqudity - All",
                description="The amount of Liquidity for Each Token in a Curve Pool - All",
                category='protocol',
                subcategory='curve',
                output=Some[CurveFiPoolInfo])
class CurveFinanceTotalTokenLiqudity(Model):
    def run(self, _) -> Some[CurveFiPoolInfo]:
        pool_contracts = self.context.run_model('curve-fi.all-pools',
                                                input=EmptyInput(),
                                                return_type=Contracts)

        def _use_for():
            pool_infos = []
            for pool in pool_contracts:
                pool_info = self.context.run_model('curve-fi.pool-info',
                                                   pool,
                                                   return_type=CurveFiPoolInfo)
                pool_infos.append(pool_info)
            return pool_infos

        def _use_compose():
            model_slug = 'curve-fi.pool-info'
            all_pools = self.context.run_model(
                slug='compose.map-inputs',
                input={'modelSlug': model_slug,
                       'modelInputs': pool_contracts.contracts},
                return_type=MapInputsOutput[Contract, CurveFiPoolInfo])

            pool_infos = []
            errors = []
            for pool_n, pool_result in enumerate(all_pools):
                if pool_result.error is not None:
                    errors.append((pool_n, pool_result.error))
                else:
                    pool_infos.append(pool_result.output)

            if len(errors) > 0:
                for error_n, (pool_n, err) in enumerate(errors):
                    self.logger.error(
                        (f'{error_n+1}/{len(errors)}: ' +
                         f'Error with models({self.context.block_number}).' +
                         f'{model_slug.replace("-","_")}({pool_contracts.contracts[pool_n]})'))
                    self.logger.error(err)
                raise ModelRunError(errors[0][1].message)

            return pool_infos

        pool_infos = _use_compose()
        all_pools_info = Some[CurveFiPoolInfo](some=pool_infos)

        # (pd.DataFrame((all_pools_info.dict())['some'])
        # .to_csv(f'tmp/curve-all-info_{self.context.block_number}.csv'))
        return all_pools_info


class CurveFiAllGaugesOutput(Contracts):
    lp_tokens: Accounts


@Model.describe(slug="curve-fi.all-gauges",
                version='1.3',
                display_name="Curve Finance Gauge List",
                description="All Gauge Contracts for Curve Finance Pools",
                category='protocol',
                subcategory='curve',
                input=EmptyInput,
                output=CurveFiAllGaugesOutput)
class CurveFinanceAllGauges(Model):
    def run(self, _) -> CurveFiAllGaugesOutput:
        gauge_controller = Contract(**self.context.models.curve_fi.get_gauge_controller())
        gauges = []
        lp_tokens = []
        i = 0
        while True:
            addr = gauge_controller.functions.gauges(i).call()
            if Address(addr).is_null():
                break
            gauge_contract = Contract(address=addr)
            gauges.append(gauge_contract)
            i += 1
            try:
                _ = gauge_contract.abi
            except ModelDataError:
                gauge_contract._loaded = True  # pylint:disable=protected-access
                gauge_contract.set_abi(GAUGE_ABI_LP_TOKEN)
            try:
                lp_token_addr = gauge_contract.functions.lp_token().call()
                lp_tokens.append(Account(address=lp_token_addr))
            except (BadFunctionCallOutput, ABIFunctionNotFound, ContractLogicError):
                lp_tokens.append(Account(address=Address.null()))
        return CurveFiAllGaugesOutput(contracts=gauges,
                                      lp_tokens=Accounts(accounts=lp_tokens))


@Model.describe(slug='curve-fi.all-gauge-claim-addresses',
                version='1.4',
                category='protocol',
                subcategory='curve',
                input=Contract,
                output=Accounts)
class CurveFinanceAllGaugeAddresses(Model):
    def run(self, input: Contract) -> Accounts:
        with self.context.ledger.Transaction as txn:
            addrs = txn.select(
                columns=[txn.FROM_ADDRESS],
                where=txn.TO_ADDRESS.eq(input.address))

            return Accounts(accounts=[
                Account(address=address)
                for address in
                list(dict.fromkeys([
                    a[txn.FROM_ADDRESS]
                    for a
                    in addrs]))])


@Model.describe(slug='curve-fi.get-gauge-stake-and-claimable-rewards',
                version='1.2',
                category='protocol',
                subcategory='curve',
                input=Contract,
                output=dict)
class CurveFinanceGaugeRewardsCRV(Model):
    def run(self, input: Contract) -> dict:
        yields = []

        all_addrs = Accounts(**self.context.models.curve_fi.all_gauge_claim_addresses(input))
        for addr in all_addrs.accounts:
            if not addr.address:
                raise ModelRunError(f'Input is invalid, {input}')

            claimable_tokens = input.functions.claimable_tokens(addr.address.checksum).call()
            balanceOf = input.functions.balanceOf(addr.address.checksum).call()
            working_balances = input.functions.working_balances(addr.address.checksum).call()

            yields.append({
                "claimable_tokens": claimable_tokens,
                "balanceOf": balanceOf,
                "working_balances": working_balances,
                "address": addr.address
            })
        return {"yields": yields}


@Model.describe(slug='curve-fi.gauge-yield',
                version='1.2',
                category='protocol',
                subcategory='curve',
                input=Contract,
                output=dict)
class CurveFinanceAverageGaugeYield(Model):
    CRV_PRICE = 3.0

    def run(self, input: Contract) -> dict:
        """
        presuming that crv has a constant value of $3
        """

        lp_token_addr = input.functions.lp_token().call()

        registry = self.context.run_model('curve-fi.get-registry',
                                          input=EmptyInput(),
                                          return_type=Contract)
        pool_addr = registry.functions.get_pool_from_lp_token(lp_token_addr).call()
        if not Address(pool_addr).is_null():
            pool_info = self.context.run_model('curve-fi.pool-info', Contract(address=pool_addr))
            pool_virtual_price = pool_info['virtualPrice']
        else:
            lp_token = Contract(address=lp_token_addr)
            pool_virtual_price = lp_token.functions.get_virtual_price().call()

        res = self.context.historical.run_model_historical(
            'curve-fi.get-gauge-stake-and-claimable-rewards',
            window='60 days',
            interval='7 days',
            model_input=input)

        yields = []
        for idx in range(0, len(res.series) - 1):
            for y1 in res.series[idx].output['yields']:
                if y1['working_balances'] == 0:
                    continue
                if y1['balanceOf'] == 0:
                    continue
                if y1['claimable_tokens'] == 0:
                    continue
                for y2 in res.series[idx + 1].output['yields']:
                    if y1['address'] == y2['address']:
                        if y2['working_balances'] == 0:
                            continue
                        if y2['balanceOf'] == 0:
                            continue
                        if y2['claimable_tokens'] == 0:
                            continue
                        if y1['balanceOf'] == y2['balanceOf']:
                            y2_rewards_value = y2["claimable_tokens"] * self.CRV_PRICE / (10**18)
                            y1_rewards_value = y1["claimable_tokens"] * self.CRV_PRICE / (10**18)
                            virtual_price = pool_virtual_price / (10**18) / (10**18)
                            y2_liquidity_value = y2["balanceOf"] * virtual_price
                            y1_liquidity_value = y1["balanceOf"] * virtual_price
                            new_portfolio_value = y2_rewards_value + y2_liquidity_value
                            old_portfolio_value = y1_rewards_value + y1_liquidity_value
                            if old_portfolio_value > new_portfolio_value:
                                break
                            yields.append(
                                (new_portfolio_value - old_portfolio_value) / old_portfolio_value)
                            break
        if len(yields) == 0:
            return {}
        avg_yield = sum(yields) / len(yields) * (365 * 86400) / (10 * 86400)
        return {"crv_yield": avg_yield}


@Model.describe(slug='curve-fi.all-yield',
                version='1.4',
                description="Yield from all Gauges",
                category='protocol',
                subcategory='curve',
                input=EmptyInput,
                output=dict)
class CurveFinanceAllYield(Model):
    def run(self, _) -> dict:
        gauge_contracts = self.context.run_model('curve-fi.all-gauges',
                                                 input=EmptyInput(),
                                                 return_type=Contracts)

        self.logger.info(f'There are {len(gauge_contracts.contracts)} gauges.')

        res = []
        model_slug = 'curve-fi.gauge-yield'
        all_yields = self.context.run_model(
            slug='compose.map-inputs',
            input={'modelSlug': model_slug,
                   'modelInputs': gauge_contracts.contracts},
            return_type=MapInputsOutput[Contract, dict])

        res = []
        for pool_n, pool_result in enumerate(all_yields):
            if pool_result.output is not None:
                res.append(pool_result)
            elif pool_result.error is not None:
                self.logger.error(pool_result.error)
                raise ModelRunError('Empty result for '
                                    f'{model_slug}({gauge_contracts.contracts[pool_n]}). ' +
                                    pool_result.error.message)
            else:
                raise ModelRunError('compose.map-inputs: output/error cannot be both None')

        return {"results": res}<|MERGE_RESOLUTION|>--- conflicted
+++ resolved
@@ -1,47 +1,3 @@
-<<<<<<< HEAD
-from typing import (
-    List
-)
-
-
-from typing import List
-
-from models.tmp_abi_lookup import CURVE_GAUGE_V1_ABI, CURVE_SWAP_ABI_1, CURVE_SWAP_ABI_2, CURVE_REGISTRY_ADDRESS, CURVE_REGISTRY_ABI, CURVE_GAUGUE_CONTROLLER_ABI
-import credmark.model
-
-from credmark.model import ModelRunError
-
-from credmark.types.models.ledger import (
-    TransactionTable
-)
-
-from credmark.dto import (
-    DTO,
-)
-
-from credmark.types import (
-    Address,
-    Account,
-    Contract,
-    Contracts,
-    Token,
-    Tokens,
-    BlockSeries
-)
-
-from models.tmp_abi_lookup import (
-    CURVE_GAUGE_V1_ABI,
-    CURVE_SWAP_ABI_1,
-    CURVE_SWAP_ABI_2,
-    CURVE_REGISTRY_ADDRESS,
-    CURVE_REGISTRY_ABI,
-    # CURVE_GAUGUE_CONTROLLER_ABI
-)
-
-
-class CurveFiPoolInfo(Contract):
-    virtualPrice: int
-=======
 # pylint: disable=locally-disabled, unused-import
 
 from typing import List
@@ -54,7 +10,7 @@
                                 Contracts, Portfolio, Position, Price,
                                 PriceWithQuote, Some, Token, Tokens)
 from credmark.cmf.types.compose import MapInputsOutput
-from credmark.dto import EmptyInput
+from credmark.dto import DTO, EmptyInput
 from models.credmark.tokens.token import fix_erc20_token
 from models.dtos.tvl import TVLInfo
 from models.tmp_abi_lookup import CURVE_VYPER_POOL
@@ -67,7 +23,6 @@
 
 
 class CurveFiPoolInfoToken(Contract):
->>>>>>> 51d8996f
     tokens: Tokens
     tokens_symbol: List[str]
     balances: List[float]  # exclude fee
@@ -125,6 +80,120 @@
         return cc
 
 
+@Model.describe(slug='curve-fi.lp-dist',
+                version='1.0',
+                input=Contract)
+class CurveFinanceLPDist(Model):
+    def run(self, input: Contract) -> dict:
+        with self.context.ledger.Transaction as q:
+            _addrs = q.select(
+                columns=[q.FROM_ADDRESS],
+                where=q.TO_ADDRESS.eq(input.address)).to_dataframe()['from_address']
+
+        gauageAddress = input.address
+        _gauge = Contract(address=gauageAddress)
+
+        dist = []
+
+        for addr in _addrs:
+            balanceOf = _gauge.functions.balanceOf(Address(addr).checksum).call()
+            dist.append({
+                "balanceOf": balanceOf,
+                "address": addr
+            })
+        return {'lp_balance': dist}
+
+
+@Model.describe(slug='curve-fi.lp-pool-dist',
+                version='1.0',
+                input=Contract)
+class CurveFinanceLPPoolDist(Model):
+
+    def run(self, input: Contract) -> dict:
+        with self.context.ledger.Transaction as q:
+            _addrs = q.select(
+                columns=[q.FROM_ADDRESS],
+                where=q.TO_ADDRESS.eq(input.address)).to_dataframe()['from_address']
+
+        pool_address = input.address
+        _pool = Contract(address=pool_address)
+
+        dist = []
+
+        for addr in _addrs:
+            balanceOf = _pool.functions.balanceOf(Address(addr).checksum).call()
+            dist.append({
+                "balanceOf": balanceOf,
+                "address": addr
+            })
+        return {'lp_balance': dist}
+
+
+@Model.describe(slug='curve-fi.historical-lp-dist',
+                version='1.0',
+                display_name='Curve Finance Pool LP Distribution Historically',
+                description='gets the historical dist of LP holders for a given pool',
+                input=Contract,
+                output=dict)
+class CurveFinanceHistoricalLPDist(Model):
+
+    def run(self, input: Contract) -> dict:
+
+        res = self.context.run_model(
+            'historical.run-model',
+            dict(
+                model_slug='curve-fi.lp-dist',
+                window='60 days',
+                interval='7 days',
+                model_input={'address': input.address}
+            ))
+
+        info_i_want = []
+        for r in res:
+            info_i_want.append({
+                "name": r.output['name'],
+                "blockNumber": r.blockNumber,
+                "address": r.output['from_address'],
+                "balanceOf": r.output['balanceOf']
+            })
+
+        return {'historical-lp-dist': info_i_want}
+
+
+@Model.describe(slug='curve-fi.pool-historical-reserve',
+                version='1.0',
+                display_name='Curve Finance Pool Reserve Ratios',
+                description="the historical reserve ratios for a curve pool",
+                input=Contract,
+                output=dict)
+class CurveFinanceReserveRatio(Model):
+
+    def run(self, input: Contract) -> dict:
+        # Verify input address can create a contract
+        _pool_address = input.address
+        _pool_contract = Contract(address=_pool_address.checksum)
+
+        res = self.context.run_model(
+            'historical.run-model',
+            dict(
+                model_slug='curve-fi-pool-info',
+                window='365 days',
+                interval='7 days',
+                model_input=_pool_contract
+            ))
+
+        info_i_want = []
+        for r in res:
+            info_i_want.append({
+                "name": r.output['name'],
+                "blockNumber": r.blockNumber,
+                "balances": r.output['balances'],
+                "virtualPrice": r.output['virtualPrice']
+            })
+
+        return {'results': info_i_want}
+
+
 @Model.describe(slug="curve-fi.get-gauge-controller",
                 version='1.2',
                 display_name="Curve Finance - Get Gauge Controller",
@@ -197,106 +266,9 @@
             # Use Registry
             balances_tokens = registry.functions.get_balances(input.address.checksum).call()
 
-<<<<<<< HEAD
-@credmark.model.describe(slug='curve-fi-lp-dist',
-                         version='1.0',
-                         input=Contract)
-class CurveFinanceLPDist(credmark.model.Model):
-
-    def run(self, input: Contract) -> dict:
-        _addrs = self.context.ledger.get_transactions(
-            columns=[TransactionTable.Columns.FROM_ADDRESS],
-            where=f'{TransactionTable.Columns.TO_ADDRESS}=\'{input.address.lower()}\'')
-
-        gauageAddress = input.address
-        _gauge = Contract(
-            address=gauageAddress, abi=CURVE_GAUGE_V1_ABI)
-
-        dist = []
-
-        for add in _addrs:
-            
-            balanceOf = _gauge.functions.balanceOf(Address(add['from_address']).checksum).call()
-           
-            dist.append({
-                "balanceOf":balanceOf,
-                "address":add['from_address']
-
-            })
-        print(dist)
-        return dist
-
-
-@credmark.model.describe(slug='curve-fi-lp-pool-dist',
-                         version='1.0',
-                         input=Contract)
-class CurveFinanceLPPoolDist(credmark.model.Model):
-
-    def run(self, input: Contract) -> dict:
-        _addrs = self.context.ledger.get_transactions(
-            columns=[TransactionTable.Columns.FROM_ADDRESS],
-            where=f'{TransactionTable.Columns.TO_ADDRESS}=\'{input.address.lower()}\'')
-
-        pool_address = input.address
-        _pool = Contract(
-            address=pool_address, abi=CURVE_SWAP_ABI_2)
-
-        dist = []
-
-        for add in _addrs:
-            
-            balanceOf = _pool.functions.balanceOf(Address(add['from_address']).checksum).call()
-           
-            dist.append({
-                "balanceOf":balanceOf,
-                "address":add['from_address']
-
-            })
-        # print(dist)
-        return dist
-
-@credmark.model.describe(slug='curve-fi-historical-lp-dist',
-                        version='1.0',
-                        display_name='Curve Finance Pool LP Distribution Historically',
-                        description='gets the historical dist of LP holders for a given pool',
-                        input=Contract,
-                        output=dict
-                        )
-class CurveFinanceHistoricalLPDist(credmark.model.Model):
-    
-    def run(self, input: Contract) -> dict:
-
-        res  = self.context.historical.run_model_historical('curve-fi-lp-dist',
-                                                            window='60 days',
-                                                            interval='7 days',
-                                                            model_input={
-                                                                'address': input.address,
-                                                            })
-        info_i_want = []
-        for r in res:
-            info_i_want.append({
-                "name":r.output['name'],
-                "blockNumber":r.blockNumber,
-                "address":r.output['from_address'],
-                "balanceOf":r.output['balanceOf']
-            })
-
-        return info_i_want
-
-
-
-@credmark.model.describe(slug='curve-fi-pool-historical-reserve',
-                         version='1.0',
-                         display_name='Curve Finance Pool Reserve Ratios',
-                         description="the historical reserve ratios for a curve pool",
-                         input=Contract,
-                         output=BlockSeries[CurveFiPoolInfo])
-class CurveFinanceReserveRatio(credmark.model.Model):
-=======
             # Equivalent to input.functions.coins(ii).call()
             coins = registry.functions.get_coins(input.address.checksum).call()
             tokens, tokens_symbol = self.__class__.check_token_address(coins)
->>>>>>> 51d8996f
 
             # However, input.functions.underlying_coins(ii).call() is empty for some pools
             underlying_coins = (registry.functions.get_underlying_coins(input.address.checksum)
@@ -304,25 +276,7 @@
             underlying, underlying_symbol = self.__class__.check_token_address(underlying_coins)
             balances_raw = balances_tokens[:len(tokens_symbol)]
 
-<<<<<<< HEAD
-        res = self.context.historical.run_model_historical('curve-fi-pool-info',
-                                                           window='365 days',
-                                                           interval='7 days',
-                                                           model_input={
-                                                               "address": input.address,
-                                                           })
-        info_i_want = []
-        for r in res:
-            info_i_want.append({
-                "name":r.output['name'],
-                "blockNumber":r.blockNumber,
-                "balances":r.output['balances'],
-                "virtualPrice":r.output['virtualPrice']
-            })
-        return info_i_want
-=======
             balances = [t.scaled(bal) for bal, t in zip(balances_raw, tokens)]
->>>>>>> 51d8996f
 
         except ContractLogicError:
             try:
@@ -476,69 +430,7 @@
         try:
             pool_A = pool_contract.functions.A().call()
         except Exception as _err:
-<<<<<<< HEAD
-            input.contract_name = "swappool"
-
-        return CurveFiPoolInfo(**(input.dict()),
-                               virtualPrice=virtual_price,
-                               tokens=tokens,
-                               balances=balances,
-                               underlying_tokens=underlying_tokens,
-                               A=a,
-                               name=name)
-
-
-@credmark.model.describe(slug="curve-fi-all-pool-info",
-                         version="1.0",
-                         display_name="Curve Finance Pool Liqudity",
-                         description="The amount of Liquidity for Each Token in a Curve Pool",
-                         output=CurveFiPoolInfos)
-class CurveFinanceTotalTokenLiqudity(credmark.model.Model):
-
-    def run(self, input) -> CurveFiPoolInfos:
-        info_i_want = []
-        pool_infos = [
-            self.context.run_model(
-                "curve-fi-pool-info",
-                Contract(address=pool.address.checksum, abi=CURVE_SWAP_ABI_1),
-                return_type=CurveFiPoolInfo)
-            for pool in
-            self.context.run_model(
-                "curve-fi-pools",
-                input={},
-                return_type=Contracts)]
-        for pi in pool_infos:
-            info_i_want.append({
-                "address": pi.address,
-                "name": pi.name,
-                "virtual price": pi.virtualPrice,
-                "balances": pi.balances
-            })
-       
-
-        return info_i_want
-
-
-@credmark.model.describe(slug="curve-fi-pools",
-                         version="1.0",
-                         display_name="Curve Finance Pool Liqudity",
-                         description="The amount of Liquidity for Each Token in a Curve Pool",
-                         output=Contracts)
-class CurveFinancePools(credmark.model.Model):
-
-    def run(self, input) -> Contracts:
-        registry = Contract(
-            address=Address(CURVE_REGISTRY_ADDRESS).checksum,
-            abi=CURVE_REGISTRY_ABI)
-        total_pools = registry.functions.pool_count().call()
-        return Contracts(
-            contracts=[
-                Contract(address=registry.functions.pool_list(i).call())
-                for i in range(0, total_pools)])
-
-=======
             pool_A = 0
->>>>>>> 51d8996f
 
         # Calculating 'chi'
         chi = pool_A * ratio
@@ -547,13 +439,10 @@
         gauges = [Account(address=g) for g in gauges if not Address(g).is_null()]
         gauges_type = gauges_type[:len(gauges)]
 
-<<<<<<< HEAD
-=======
         if len(gauges) == 0:
             gauges = self.context.run_model('curve-fi.all-gauges',
                                             input=EmptyInput(),
                                             return_type=CurveFiAllGaugesOutput)
->>>>>>> 51d8996f
 
             gauges = [Account(address=g.address)
                       for g, lp in zip(gauges, gauges.lp_tokens)
@@ -749,7 +638,17 @@
                 "working_balances": working_balances,
                 "address": addr.address
             })
+
         return {"yields": yields}
+
+
+# gauageAddress = Address('0x72E158d38dbd50A483501c24f792bDAAA3e7D55C')
+# _gauge = Contract(address=gauageAddress.checksum, abi=CURVE_GAUGE_V1_ABI)
+
+
+class CurveGaugeInput(DTO):
+    gaugeAddress: Address
+    userAddresses: List[Account]
 
 
 @Model.describe(slug='curve-fi.gauge-yield',
@@ -779,22 +678,25 @@
             lp_token = Contract(address=lp_token_addr)
             pool_virtual_price = lp_token.functions.get_virtual_price().call()
 
-        res = self.context.historical.run_model_historical(
-            'curve-fi.get-gauge-stake-and-claimable-rewards',
-            window='60 days',
-            interval='7 days',
-            model_input=input)
+        res = self.context.run_model(
+            'run_model_historical',
+            dict(
+                model_slug='curve-fi.get-gauge-stake-and-claimable-rewards',
+                window='60 days',
+                interval='7 days',
+                model_input=input
+            ))
 
         yields = []
-        for idx in range(0, len(res.series) - 1):
-            for y1 in res.series[idx].output['yields']:
+        for idx in range(0, len(res['series']) - 1):
+            for y1 in res['series'][idx].output['yields']:
                 if y1['working_balances'] == 0:
                     continue
                 if y1['balanceOf'] == 0:
                     continue
                 if y1['claimable_tokens'] == 0:
                     continue
-                for y2 in res.series[idx + 1].output['yields']:
+                for y2 in res['series'][idx + 1].output['yields']:
                     if y1['address'] == y2['address']:
                         if y2['working_balances'] == 0:
                             continue
