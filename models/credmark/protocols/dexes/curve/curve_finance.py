--- conflicted
+++ resolved
@@ -251,11 +251,7 @@
 
 
 @Model.describe(slug="curve-fi.pool-info",
-<<<<<<< HEAD
-                version="1.17",
-=======
                 version="1.19",
->>>>>>> 3b3b672b
                 display_name="Curve Finance Pool Liqudity",
                 description="The amount of Liquidity for Each Token in a Curve Pool",
                 input=Contract,
