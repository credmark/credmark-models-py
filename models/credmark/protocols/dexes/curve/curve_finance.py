--- conflicted
+++ resolved
@@ -201,21 +201,12 @@
                                pool_token_name=pool_token_name)
 
 
-<<<<<<< HEAD
 @Model.describe(slug="curve-fi.all-pools-info",
                 version="1.2",
                 display_name="Curve Finance Pool Liqudity - All",
                 description="The amount of Liquidity for Each Token in a Curve Pool - All",
                 output=CurveFiPoolInfos)
-=======
-@ Model.describe(slug="curve-fi.all-pools-info",
-                 version="1.1",
-                 display_name="Curve Finance Pool Liqudity - All",
-                 description="The amount of Liquidity for Each Token in a Curve Pool - All",
-                 output=CurveFiPoolInfos)
->>>>>>> c363a523
 class CurveFinanceTotalTokenLiqudity(Model):
-
     def run(self, input) -> CurveFiPoolInfos:
         pool_contracts = self.context.run_model('curve-fi.all-pools',
                                                 input=EmptyInput(),
@@ -231,7 +222,7 @@
         return all_pools_info
 
 
-@ Model.describe(slug="curve-fi.all-gauges",
+@Model.describe(slug="curve-fi.all-gauges",
                  version='1.2',
                  display_name="Curve Finance Gauge List",
                  description="All Gauge Contracts for Curve Finance Pools",
@@ -297,17 +288,10 @@
         return {"yields": yields}
 
 
-<<<<<<< HEAD
 @Model.describe(slug='curve-fi.gauge-yield',
                 version='1.2',
                 input=Contract,
                 output=dict)
-=======
-@ Model.describe(slug='curve-fi.gauge-yield',
-                 version='1.1',
-                 input=Contract,
-                 output=dict)
->>>>>>> c363a523
 class CurveFinanceAverageGaugeYield(Model):
     CRV_PRICE = 3.0
 
@@ -368,7 +352,7 @@
         return {"pool_info": pool_info, "crv_yield": avg_yield}
 
 
-@ Model.describe(slug='curve-fi.all-yield',
+@Model.describe(slug='curve-fi.all-yield',
                  version='1.2',
                  description="Yield from all Gauges",
                  input=EmptyInput,
