<<<<<<< HEAD
import credmark.model
from credmark.types import Address, Token
from credmark.types.dto import DTO, DTOField
from credmark.types import Position
from ....tmp_abi_lookup import COMPOUND_ABI, ERC_20_TOKEN_CONTRACT_ABI

COMPOUND_ASSETS = {"REP": "0x1985365e9f78359a9B6AD760e32412f4a445E862",
                   "SAI": "0x89d24A6b4CcB1B6fAA2625fE562bDD9a23260359",
                   "WBTC": "0x2260FAC5E5542a773Aa44fBCfeDf7C193bc2C599",
                   "YFI": "0x0bc529c00C6401aEF6D220BE8C6Ea1667F6Ad93e",
                   "AAVE": "0x7Fc66500c84A76Ad7e9c93437bFc5Ac33E2DDaE9",
                   "USDP": "0x8E870D67F660D95d5be530380D0eC0bd388289E1",
                   "SUSHI": "0x6B3595068778DD592e39A122f4f5a5cF09C90fE2",
                   "MKR": "0x9f8F72aA9304c8B593d555F12eF6589cC3A579A2",
                   "BAT": "0x0D8775F648430679A709E98d2b0Cb6250d2887EF",
                   "ZRX": "0xE41d2489571d322189246DaFA5ebDe1F4699F498",
                   "USDT": "0xdAC17F958D2ee523a2206206994597C13D831ec7",
                   "LINK": "0x514910771AF9Ca656af840dff83E8264EcF986CA",
                   "UNI": "0x1f9840a85d5aF5bf1D1762F925BDADdC4201F984",
                   "DAI": "0x6B175474E89094C44Da98b954EedeAC495271d0F",
                   "TUSD": "0x0000000000085d4780B73119b644AE5ecd22b376",
                   "USDC": "0xA0b86991c6218b36c1d19D4a2e9Eb0cE3606eB48",
                   "WETH": "0xC02aaA39b223FE8D0A0e5C4F27eAD9083C756Cc2",
                   "COMP": "0xc00e94Cb662C3520282E6f5717214004A7f26888"}


@credmark.model.describe(slug="compound.test",
                         version="1.0",
                         display_name="Compound Lending Pool Assets",
                         description="Compound assets for the main lending pool",
                         input=Token)
class CompoundGetAssets(credmark.model.Model):
    def try_or(self, func, default=None, expected_exc=(Exception,)):
        try:
            return func()
        except expected_exc:
            return default

    def run(self, input: Token) -> dict:

        output = {}
        contract = self.context.web3.eth.contract(
            address="0x3FDA67f7583380E67ef93072294a7fAc882FD7E7",  # lending pool address for Compound
            abi=COMPOUND_ABI
        )
        # converting the address to 'Address' type for safety
        comp_asset = contract.functions.markets(Address(input.address)).call()
        tokencontract = self.context.web3.eth.contract(
            address=input.address, abi=ERC_20_TOKEN_CONTRACT_ABI)
        symbol = self.try_or(lambda: tokencontract.functions.symbol().call())
        decimals = tokencontract.functions.decimals().call()
        totalSupply = comp_asset[3]/pow(10, decimals)
        totalBorrows = comp_asset[6]/pow(10, decimals)
        output[symbol] = {'totalsupply': totalSupply, 'totalborrow': totalBorrows}

        return output
=======
import credmark.model
from credmark.types import Address, AddressDTO
from credmark.types.dto import DTO, DTOField
from credmark.types import Position
from ....tmp_abi_lookup import ERC_20_TOKEN_CONTRACT_ABI, COMPOUND_CTOKEN_CONTRACT_ABI

COMPOUND_ASSETS = {'REP': '0x158079ee67fce2f58472a96584a73c7ab9ac95c1',
                   'SAI': '0xf5dce57282a584d2746faf1593d3121fcac444dc',
                   'TUSD': '0x12392f67bdf24fae0af363c24ac620a2f67dad86',
                   'FEI': '0x7713dd9ca933848f6819f38b8352d9a15ea73f67',
                   'BAT': '0x6c8c6b02e7b2be14d4fa6022dfd6d75921d90e4e',
                   'AAVE': '0xe65cdb6479bac1e22340e4e755fae7e509ecd06c',
                   'WBTC': '0xccf4429db6322d5c611ee964527d42e5d685dd6a',
                   'USDP': '0x041171993284df560249b57358f931d9eb7b925d',
                   'COMP': '0x70e36f6bf80a52b3b46b3af8e106cc0ed743e8e4',
                   'SUSHI': '0x4b0181102a0112a2ef11abee5563bb4a3176c9d7',
                   'MKR': '0x95b4ef2869ebd94beb4eee400a99824bf5dc325b',
                   'ZRX': '0xb3319f5d18bc0d84dd1b4825dcde5d5f7266d407',
                   'YFI': '0x80a2ae356fc9ef4305676f7a3e2ed04e12c33946',
                   'LINK': '0xface851a4921ce59e912d19329929ce6da6eb0c7',
                   'DAI': '0x5d3a536e4d6dbd6114cc1ead35777bab948e3643',
                   'UNI': '0x35a18000230da775cac24873d00ff85bccded550',
                   'USDT': '0xf650c3d88d12db855b8bf7d11be6c55a4e07dcc9',
                   'WETH': '0x4ddc2d193948926d02f9b1fe9e1daa0718270ed5',
                   'USDC': '0x39aa39c021dfbae8fac545936693ac917d5e7563'}


@credmark.model.describe(slug="compound-token-liability",
                         version="1.0",
                         display_name="Compound V2 token liability",
                         description="Compound V2 token liability at a given block number",
                         input=AddressDTO)
class CompoundV2GetTokenLiability(credmark.model.Model):
    def run(self, input: AddressDTO) -> dict:
        output = {}
        tokenContract = self.context.web3.eth.contract(
            address=input.address,
            abi=ERC_20_TOKEN_CONTRACT_ABI)

        symbol = tokenContract.functions.symbol().call()
        cTokenAddress = self.context.web3.toChecksumAddress(COMPOUND_ASSETS[symbol])
        cTokenContract = self.context.web3.eth.contract(
            address=cTokenAddress,
            abi=COMPOUND_CTOKEN_CONTRACT_ABI)

        totalLiquidity = cTokenContract.functions.totalSupply().call()
        totalBorrows = cTokenContract.functions.totalBorrows().call()
        decimals = cTokenContract.functions.decimals().call()
        totalLiquidity = float(totalLiquidity)/pow(10, decimals)
        totalBorrows = float(totalBorrows)/pow(10, decimals)

        output = {'result': {'token': symbol,
                             'totalLiquidity': totalLiquidity, 'totalBorrows': totalBorrows}}

        return output


@credmark.model.describe(slug="compound-token-asset",
                         version="1.0",
                         display_name="Compound V2 token liquidity",
                         description="Compound V2 token liquidity at a given block number",
                         input=AddressDTO)
class CompoundV2GetTokenAsset(credmark.model.Model):
    def run(self, input: AddressDTO) -> dict:
        output = {}
        tokenContract = self.context.web3.eth.contract(
            address=input.address,
            abi=ERC_20_TOKEN_CONTRACT_ABI)

        symbol = tokenContract.functions.symbol().call()
        cTokenAddress = self.context.web3.toChecksumAddress(COMPOUND_ASSETS[symbol])
        cTokenContract = self.context.web3.eth.contract(
            address=cTokenAddress,
            abi=COMPOUND_CTOKEN_CONTRACT_ABI)

        getCash = cTokenContract.functions.getCash().call()
        totalReserves = cTokenContract.functions.totalReserves().call()
        decimals = cTokenContract.functions.decimals().call()
        getCash = float(getCash)/pow(10, decimals)
        totalReserves = float(totalReserves)/pow(10, decimals)

        output = {'result': {'token': symbol, 'totalReserves': totalReserves, 'cash': getCash}}

        return output
>>>>>>> 86e0e5c2
<|MERGE_RESOLUTION|>--- conflicted
+++ resolved
@@ -1,143 +1,136 @@
-<<<<<<< HEAD
-import credmark.model
-from credmark.types import Address, Token
-from credmark.types.dto import DTO, DTOField
-from credmark.types import Position
-from ....tmp_abi_lookup import COMPOUND_ABI, ERC_20_TOKEN_CONTRACT_ABI
-
-COMPOUND_ASSETS = {"REP": "0x1985365e9f78359a9B6AD760e32412f4a445E862",
-                   "SAI": "0x89d24A6b4CcB1B6fAA2625fE562bDD9a23260359",
-                   "WBTC": "0x2260FAC5E5542a773Aa44fBCfeDf7C193bc2C599",
-                   "YFI": "0x0bc529c00C6401aEF6D220BE8C6Ea1667F6Ad93e",
-                   "AAVE": "0x7Fc66500c84A76Ad7e9c93437bFc5Ac33E2DDaE9",
-                   "USDP": "0x8E870D67F660D95d5be530380D0eC0bd388289E1",
-                   "SUSHI": "0x6B3595068778DD592e39A122f4f5a5cF09C90fE2",
-                   "MKR": "0x9f8F72aA9304c8B593d555F12eF6589cC3A579A2",
-                   "BAT": "0x0D8775F648430679A709E98d2b0Cb6250d2887EF",
-                   "ZRX": "0xE41d2489571d322189246DaFA5ebDe1F4699F498",
-                   "USDT": "0xdAC17F958D2ee523a2206206994597C13D831ec7",
-                   "LINK": "0x514910771AF9Ca656af840dff83E8264EcF986CA",
-                   "UNI": "0x1f9840a85d5aF5bf1D1762F925BDADdC4201F984",
-                   "DAI": "0x6B175474E89094C44Da98b954EedeAC495271d0F",
-                   "TUSD": "0x0000000000085d4780B73119b644AE5ecd22b376",
-                   "USDC": "0xA0b86991c6218b36c1d19D4a2e9Eb0cE3606eB48",
-                   "WETH": "0xC02aaA39b223FE8D0A0e5C4F27eAD9083C756Cc2",
-                   "COMP": "0xc00e94Cb662C3520282E6f5717214004A7f26888"}
-
-
-@credmark.model.describe(slug="compound.test",
-                         version="1.0",
-                         display_name="Compound Lending Pool Assets",
-                         description="Compound assets for the main lending pool",
-                         input=Token)
-class CompoundGetAssets(credmark.model.Model):
-    def try_or(self, func, default=None, expected_exc=(Exception,)):
-        try:
-            return func()
-        except expected_exc:
-            return default
-
-    def run(self, input: Token) -> dict:
-
-        output = {}
-        contract = self.context.web3.eth.contract(
-            address="0x3FDA67f7583380E67ef93072294a7fAc882FD7E7",  # lending pool address for Compound
-            abi=COMPOUND_ABI
-        )
-        # converting the address to 'Address' type for safety
-        comp_asset = contract.functions.markets(Address(input.address)).call()
-        tokencontract = self.context.web3.eth.contract(
-            address=input.address, abi=ERC_20_TOKEN_CONTRACT_ABI)
-        symbol = self.try_or(lambda: tokencontract.functions.symbol().call())
-        decimals = tokencontract.functions.decimals().call()
-        totalSupply = comp_asset[3]/pow(10, decimals)
-        totalBorrows = comp_asset[6]/pow(10, decimals)
-        output[symbol] = {'totalsupply': totalSupply, 'totalborrow': totalBorrows}
-
-        return output
-=======
-import credmark.model
-from credmark.types import Address, AddressDTO
-from credmark.types.dto import DTO, DTOField
-from credmark.types import Position
-from ....tmp_abi_lookup import ERC_20_TOKEN_CONTRACT_ABI, COMPOUND_CTOKEN_CONTRACT_ABI
-
-COMPOUND_ASSETS = {'REP': '0x158079ee67fce2f58472a96584a73c7ab9ac95c1',
-                   'SAI': '0xf5dce57282a584d2746faf1593d3121fcac444dc',
-                   'TUSD': '0x12392f67bdf24fae0af363c24ac620a2f67dad86',
-                   'FEI': '0x7713dd9ca933848f6819f38b8352d9a15ea73f67',
-                   'BAT': '0x6c8c6b02e7b2be14d4fa6022dfd6d75921d90e4e',
-                   'AAVE': '0xe65cdb6479bac1e22340e4e755fae7e509ecd06c',
-                   'WBTC': '0xccf4429db6322d5c611ee964527d42e5d685dd6a',
-                   'USDP': '0x041171993284df560249b57358f931d9eb7b925d',
-                   'COMP': '0x70e36f6bf80a52b3b46b3af8e106cc0ed743e8e4',
-                   'SUSHI': '0x4b0181102a0112a2ef11abee5563bb4a3176c9d7',
-                   'MKR': '0x95b4ef2869ebd94beb4eee400a99824bf5dc325b',
-                   'ZRX': '0xb3319f5d18bc0d84dd1b4825dcde5d5f7266d407',
-                   'YFI': '0x80a2ae356fc9ef4305676f7a3e2ed04e12c33946',
-                   'LINK': '0xface851a4921ce59e912d19329929ce6da6eb0c7',
-                   'DAI': '0x5d3a536e4d6dbd6114cc1ead35777bab948e3643',
-                   'UNI': '0x35a18000230da775cac24873d00ff85bccded550',
-                   'USDT': '0xf650c3d88d12db855b8bf7d11be6c55a4e07dcc9',
-                   'WETH': '0x4ddc2d193948926d02f9b1fe9e1daa0718270ed5',
-                   'USDC': '0x39aa39c021dfbae8fac545936693ac917d5e7563'}
-
-
-@credmark.model.describe(slug="compound-token-liability",
-                         version="1.0",
-                         display_name="Compound V2 token liability",
-                         description="Compound V2 token liability at a given block number",
-                         input=AddressDTO)
-class CompoundV2GetTokenLiability(credmark.model.Model):
-    def run(self, input: AddressDTO) -> dict:
-        output = {}
-        tokenContract = self.context.web3.eth.contract(
-            address=input.address,
-            abi=ERC_20_TOKEN_CONTRACT_ABI)
-
-        symbol = tokenContract.functions.symbol().call()
-        cTokenAddress = self.context.web3.toChecksumAddress(COMPOUND_ASSETS[symbol])
-        cTokenContract = self.context.web3.eth.contract(
-            address=cTokenAddress,
-            abi=COMPOUND_CTOKEN_CONTRACT_ABI)
-
-        totalLiquidity = cTokenContract.functions.totalSupply().call()
-        totalBorrows = cTokenContract.functions.totalBorrows().call()
-        decimals = cTokenContract.functions.decimals().call()
-        totalLiquidity = float(totalLiquidity)/pow(10, decimals)
-        totalBorrows = float(totalBorrows)/pow(10, decimals)
-
-        output = {'result': {'token': symbol,
-                             'totalLiquidity': totalLiquidity, 'totalBorrows': totalBorrows}}
-
-        return output
-
-
-@credmark.model.describe(slug="compound-token-asset",
-                         version="1.0",
-                         display_name="Compound V2 token liquidity",
-                         description="Compound V2 token liquidity at a given block number",
-                         input=AddressDTO)
-class CompoundV2GetTokenAsset(credmark.model.Model):
-    def run(self, input: AddressDTO) -> dict:
-        output = {}
-        tokenContract = self.context.web3.eth.contract(
-            address=input.address,
-            abi=ERC_20_TOKEN_CONTRACT_ABI)
-
-        symbol = tokenContract.functions.symbol().call()
-        cTokenAddress = self.context.web3.toChecksumAddress(COMPOUND_ASSETS[symbol])
-        cTokenContract = self.context.web3.eth.contract(
-            address=cTokenAddress,
-            abi=COMPOUND_CTOKEN_CONTRACT_ABI)
-
-        getCash = cTokenContract.functions.getCash().call()
-        totalReserves = cTokenContract.functions.totalReserves().call()
-        decimals = cTokenContract.functions.decimals().call()
-        getCash = float(getCash)/pow(10, decimals)
-        totalReserves = float(totalReserves)/pow(10, decimals)
-
-        output = {'result': {'token': symbol, 'totalReserves': totalReserves, 'cash': getCash}}
-
-        return output
->>>>>>> 86e0e5c2
+import credmark.model
+from credmark.types import Address, Token
+from credmark.types.dto import DTO, DTOField
+from credmark.types import Position
+from ....tmp_abi_lookup import COMPOUND_ABI, ERC_20_TOKEN_CONTRACT_ABI
+
+COMPOUND_ASSETS = {"REP": "0x1985365e9f78359a9B6AD760e32412f4a445E862",
+                   "SAI": "0x89d24A6b4CcB1B6fAA2625fE562bDD9a23260359",
+                   "WBTC": "0x2260FAC5E5542a773Aa44fBCfeDf7C193bc2C599",
+                   "YFI": "0x0bc529c00C6401aEF6D220BE8C6Ea1667F6Ad93e",
+                   "AAVE": "0x7Fc66500c84A76Ad7e9c93437bFc5Ac33E2DDaE9",
+                   "USDP": "0x8E870D67F660D95d5be530380D0eC0bd388289E1",
+                   "SUSHI": "0x6B3595068778DD592e39A122f4f5a5cF09C90fE2",
+                   "MKR": "0x9f8F72aA9304c8B593d555F12eF6589cC3A579A2",
+                   "BAT": "0x0D8775F648430679A709E98d2b0Cb6250d2887EF",
+                   "ZRX": "0xE41d2489571d322189246DaFA5ebDe1F4699F498",
+                   "USDT": "0xdAC17F958D2ee523a2206206994597C13D831ec7",
+                   "LINK": "0x514910771AF9Ca656af840dff83E8264EcF986CA",
+                   "UNI": "0x1f9840a85d5aF5bf1D1762F925BDADdC4201F984",
+                   "DAI": "0x6B175474E89094C44Da98b954EedeAC495271d0F",
+                   "TUSD": "0x0000000000085d4780B73119b644AE5ecd22b376",
+                   "USDC": "0xA0b86991c6218b36c1d19D4a2e9Eb0cE3606eB48",
+                   "WETH": "0xC02aaA39b223FE8D0A0e5C4F27eAD9083C756Cc2",
+                   "COMP": "0xc00e94Cb662C3520282E6f5717214004A7f26888"}
+
+
+@credmark.model.describe(slug="compound.test",
+                         version="1.0",
+                         display_name="Compound Lending Pool Assets",
+                         description="Compound assets for the main lending pool",
+                         input=Token)
+class CompoundGetAssets(credmark.model.Model):
+    def try_or(self, func, default=None, expected_exc=(Exception,)):
+        try:
+            return func()
+        except expected_exc:
+            return default
+
+    def run(self, input: Token) -> dict:
+
+        output = {}
+        contract = self.context.web3.eth.contract(
+            address="0x3FDA67f7583380E67ef93072294a7fAc882FD7E7",  # lending pool address for Compound
+            abi=COMPOUND_ABI
+        )
+        # converting the address to 'Address' type for safety
+        comp_asset = contract.functions.markets(Address(input.address)).call()
+        tokencontract = self.context.web3.eth.contract(
+            address=input.address, abi=ERC_20_TOKEN_CONTRACT_ABI)
+        symbol = self.try_or(lambda: tokencontract.functions.symbol().call())
+        decimals = tokencontract.functions.decimals().call()
+        totalSupply = comp_asset[3]/pow(10, decimals)
+        totalBorrows = comp_asset[6]/pow(10, decimals)
+        output[symbol] = {'totalsupply': totalSupply, 'totalborrow': totalBorrows}
+
+        return output
+
+
+COMPOUND_ASSETS = {'REP': '0x158079ee67fce2f58472a96584a73c7ab9ac95c1',
+                   'SAI': '0xf5dce57282a584d2746faf1593d3121fcac444dc',
+                   'TUSD': '0x12392f67bdf24fae0af363c24ac620a2f67dad86',
+                   'FEI': '0x7713dd9ca933848f6819f38b8352d9a15ea73f67',
+                   'BAT': '0x6c8c6b02e7b2be14d4fa6022dfd6d75921d90e4e',
+                   'AAVE': '0xe65cdb6479bac1e22340e4e755fae7e509ecd06c',
+                   'WBTC': '0xccf4429db6322d5c611ee964527d42e5d685dd6a',
+                   'USDP': '0x041171993284df560249b57358f931d9eb7b925d',
+                   'COMP': '0x70e36f6bf80a52b3b46b3af8e106cc0ed743e8e4',
+                   'SUSHI': '0x4b0181102a0112a2ef11abee5563bb4a3176c9d7',
+                   'MKR': '0x95b4ef2869ebd94beb4eee400a99824bf5dc325b',
+                   'ZRX': '0xb3319f5d18bc0d84dd1b4825dcde5d5f7266d407',
+                   'YFI': '0x80a2ae356fc9ef4305676f7a3e2ed04e12c33946',
+                   'LINK': '0xface851a4921ce59e912d19329929ce6da6eb0c7',
+                   'DAI': '0x5d3a536e4d6dbd6114cc1ead35777bab948e3643',
+                   'UNI': '0x35a18000230da775cac24873d00ff85bccded550',
+                   'USDT': '0xf650c3d88d12db855b8bf7d11be6c55a4e07dcc9',
+                   'WETH': '0x4ddc2d193948926d02f9b1fe9e1daa0718270ed5',
+                   'USDC': '0x39aa39c021dfbae8fac545936693ac917d5e7563'}
+
+
+@credmark.model.describe(slug="compound-token-liability",
+                         version="1.0",
+                         display_name="Compound V2 token liability",
+                         description="Compound V2 token liability at a given block number",
+                         input=AddressDTO)
+class CompoundV2GetTokenLiability(credmark.model.Model):
+    def run(self, input: AddressDTO) -> dict:
+        output = {}
+        tokenContract = self.context.web3.eth.contract(
+            address=input.address,
+            abi=ERC_20_TOKEN_CONTRACT_ABI)
+
+        symbol = tokenContract.functions.symbol().call()
+        cTokenAddress = self.context.web3.toChecksumAddress(COMPOUND_ASSETS[symbol])
+        cTokenContract = self.context.web3.eth.contract(
+            address=cTokenAddress,
+            abi=COMPOUND_CTOKEN_CONTRACT_ABI)
+
+        totalLiquidity = cTokenContract.functions.totalSupply().call()
+        totalBorrows = cTokenContract.functions.totalBorrows().call()
+        decimals = cTokenContract.functions.decimals().call()
+        totalLiquidity = float(totalLiquidity)/pow(10, decimals)
+        totalBorrows = float(totalBorrows)/pow(10, decimals)
+
+        output = {'result': {'token': symbol,
+                             'totalLiquidity': totalLiquidity, 'totalBorrows': totalBorrows}}
+
+        return output
+
+
+@credmark.model.describe(slug="compound-token-asset",
+                         version="1.0",
+                         display_name="Compound V2 token liquidity",
+                         description="Compound V2 token liquidity at a given block number",
+                         input=AddressDTO)
+class CompoundV2GetTokenAsset(credmark.model.Model):
+    def run(self, input: AddressDTO) -> dict:
+        output = {}
+        tokenContract = self.context.web3.eth.contract(
+            address=input.address,
+            abi=ERC_20_TOKEN_CONTRACT_ABI)
+
+        symbol = tokenContract.functions.symbol().call()
+        cTokenAddress = self.context.web3.toChecksumAddress(COMPOUND_ASSETS[symbol])
+        cTokenContract = self.context.web3.eth.contract(
+            address=cTokenAddress,
+            abi=COMPOUND_CTOKEN_CONTRACT_ABI)
+
+        getCash = cTokenContract.functions.getCash().call()
+        totalReserves = cTokenContract.functions.totalReserves().call()
+        decimals = cTokenContract.functions.decimals().call()
+        getCash = float(getCash)/pow(10, decimals)
+        totalReserves = float(totalReserves)/pow(10, decimals)
+
+        output = {'result': {'token': symbol, 'totalReserves': totalReserves, 'cash': getCash}}
+
+        return output