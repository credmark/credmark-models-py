from typing import (
    List,
    Tuple,
)
import credmark.model
from credmark.types.dto import DTO, confloat, conint
from credmark.types import Portfolio, Price, Address


class PriceList(DTO):
    price: Price
    token: Address


class VarInput(DTO):
    portfolio: Portfolio
    prices: List[PriceList]
    window: conint(ge=1)
    confidence: List[confloat(gt=0.0, lt=1.0)]  # accepts multiple values

    class Config:
        validate_assignment = True


class VarOutput(DTO):
    var: List[Tuple[float, float]]


@credmark.model.describe(slug='var',
                         version='1.0',
                         display_name='Value at Risk',
                         description='Value at Risk',
<<<<<<< HEAD
                         input=VarInput)
=======
                         input=VarInput,
                         output=VarOutput)
>>>>>>> 49205d30
class Var(credmark.model.Model):

    def run(self, input: VarInput) -> VarOutput:
        """
            Var takes in a portfolio object,
            a list of prices per token into the past,
            a price window,
            and a worst case percentage.

            It calculates the usd value of the portfolio for each of the blockstamps/timestamps.
            It then calculates the change in value over the window period for each timestamp,
            it returns the one that hits the input percentage.
        """

        self.context.dask_client

        var = []
        for conf in input.confidence:
            var.append((conf, 100))

        result = VarOutput(var=var)

        return result<|MERGE_RESOLUTION|>--- conflicted
+++ resolved
@@ -30,12 +30,8 @@
                          version='1.0',
                          display_name='Value at Risk',
                          description='Value at Risk',
-<<<<<<< HEAD
-                         input=VarInput)
-=======
                          input=VarInput,
                          output=VarOutput)
->>>>>>> 49205d30
 class Var(credmark.model.Model):
 
     def run(self, input: VarInput) -> VarOutput:
