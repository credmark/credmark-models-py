from typing import (
    List,
    Tuple,
)
import credmark.model
from credmark.types.dto import DTO, DTOField
from credmark.types import (
    Portfolio,
    Price,
    Address,
)


class PriceList(DTO):
    price: Price
    token: Address


class VarInput(DTO):
    portfolio: Portfolio
    prices: List[PriceList]
    window: int = DTOField(..., ge=1)
    confidence: List[float] = DTOField(..., gt=0.0, lt=1.0)  # accepts multiple values
<<<<<<< HEAD

    class Config:
        validate_assignment = True


class VarOutput(DTO):
    var: List[Tuple[float, float]]
=======
>>>>>>> 30959360

    class Config:
        validate_assignment = True

<<<<<<< HEAD
@credmark.model.describe(slug='var',
                         version='1.0',
                         display_name='Value at Risk',
                         description='Value at Risk',
                         input=VarInput,
                         output=VarOutput)
=======

class VarOutput(DTO):
    var: List[Tuple[float, float]]


@ credmark.model.describe(slug='var',
                          version='1.0',
                          display_name='Value at Risk',
                          description='Value at Risk',
                          input=VarInput,
                          output=VarOutput)
>>>>>>> 30959360
class Var(credmark.model.Model):

    def run(self, input: VarInput) -> VarOutput:
        """
            Var takes in a portfolio object,
            a list of prices per token into the past,
            a price window,
            and a worst case percentage.

            It calculates the usd value of the portfolio for each of the blockstamps/timestamps.
            It then calculates the change in value over the window period for each timestamp,
            it returns the one that hits the input percentage.
        """

        var = []
        for conf in input.confidence:
            var.append((conf, 100))

        result = VarOutput(var=var)

        return result<|MERGE_RESOLUTION|>--- conflicted
+++ resolved
@@ -21,28 +21,10 @@
     prices: List[PriceList]
     window: int = DTOField(..., ge=1)
     confidence: List[float] = DTOField(..., gt=0.0, lt=1.0)  # accepts multiple values
-<<<<<<< HEAD
 
     class Config:
         validate_assignment = True
 
-
-class VarOutput(DTO):
-    var: List[Tuple[float, float]]
-=======
->>>>>>> 30959360
-
-    class Config:
-        validate_assignment = True
-
-<<<<<<< HEAD
-@credmark.model.describe(slug='var',
-                         version='1.0',
-                         display_name='Value at Risk',
-                         description='Value at Risk',
-                         input=VarInput,
-                         output=VarOutput)
-=======
 
 class VarOutput(DTO):
     var: List[Tuple[float, float]]
@@ -54,7 +36,6 @@
                           description='Value at Risk',
                           input=VarInput,
                           output=VarOutput)
->>>>>>> 30959360
 class Var(credmark.model.Model):
 
     def run(self, input: VarInput) -> VarOutput:
