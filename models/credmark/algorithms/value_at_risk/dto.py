--- conflicted
+++ resolved
@@ -32,12 +32,7 @@
 class ContractVaRInput(DTO):
     window: str
     interval: int
-<<<<<<< HEAD
-    confidences: List[float]
-=======
     confidence: float
-    price_model: str = DTOField('chainlink.price-usd', description='price model slug')
->>>>>>> c5dc76f5
 
     class Config:
         schema_extra = {
