--- conflicted
+++ resolved
@@ -3,22 +3,10 @@
 import numpy as np
 import pandas as pd
 from credmark.cmf.model import Model
-<<<<<<< HEAD
-from credmark.cmf.types import (
-    Token,
-    Account,
-    Accounts,
-    Portfolio,
-    NativeToken,
-    NativePosition,
-    TokenPosition
-)
-=======
 from credmark.cmf.types import (Account, Accounts, Address, Contract,
                                 NativePosition, NativeToken, Portfolio,
                                 Position, Token, TokenPosition, Tokens)
 from credmark.cmf.types.ledger import TokenTransferTable
->>>>>>> 2fa6cd2a
 
 np.seterr(all='raise')
 
@@ -74,22 +62,6 @@
     output=Portfolio)
 class WalletInfoModel(Model):
     def run(self, input: Account) -> Portfolio:
-<<<<<<< HEAD
-        with self.context.ledger.TokenTransfer as q:
-            token_addresses = q.select(
-                columns=[q.Columns.TOKEN_ADDRESS],
-                where=' '.join(
-                    [f"{q.Columns.FROM_ADDRESS}='{input.address}'",
-                     "or",
-                     f"{q.Columns.TO_ADDRESS}='{input.address}'"]))
-
-        positions = []
-        positions.append(
-            NativePosition(
-                amount=self.context.web3.eth.get_balance(input.address),
-                asset=NativeToken()
-            )
-=======
         positions = []
         native_amount = self.context.web3.eth.get_balance(input.address)
         if not math.isclose(native_amount, 0):
@@ -100,15 +72,13 @@
                 )
             )
 
-        token_addresses = self.context.ledger.get_erc20_transfers(
-            columns=[TokenTransferTable.Columns.TOKEN_ADDRESS],
-            where=' '.join(
-                [f"{TokenTransferTable.Columns.FROM_ADDRESS}='{input.address}'",
-                 'or',
-                 f"{TokenTransferTable.Columns.TO_ADDRESS}='{input.address}'"]),
-            group_by=TokenTransferTable.Columns.TOKEN_ADDRESS
->>>>>>> 2fa6cd2a
-        )
+        with self.context.ledger.TokenTransfer as q:
+            token_addresses = q.select(
+                columns=[q.Columns.TOKEN_ADDRESS],
+                where=' '.join(
+                    [f"{q.Columns.FROM_ADDRESS}='{input.address}'",
+                     "or",
+                     f"{q.Columns.TO_ADDRESS}='{input.address}'"]))
 
         for t in list(dict.fromkeys([t['token_address'] for t in token_addresses])):
             try:
