--- conflicted
+++ resolved
@@ -1,9 +1,5 @@
-<<<<<<< HEAD
-from tokenize import Token
-=======
 
 from trace import Trace
->>>>>>> 30959360
 import credmark.model
 from credmark.types import Account
 from credmark.types.models.ledger import (
@@ -18,15 +14,11 @@
 )
 
 
-<<<<<<< HEAD
-@credmark.model.describe(slug='example.ledger-blocks', version="1.0")
-=======
 @credmark.model.describe(
     slug='example.ledger-blocks',
     version="1.0",
     input=None,
     developer="Credmark")
->>>>>>> 30959360
 class ExampleLedgerBlock(credmark.model.Model):
 
     """
@@ -35,11 +27,7 @@
 
     def run(self, input):
 
-<<<<<<< HEAD
-        return self.context.ledger.get_blocks(columns=[c for c in BlockTable.columns()],
-=======
         return self.context.ledger.get_blocks(columns=[BlockTable.Columns.DIFFICULTY],
->>>>>>> 30959360
                                               limit="10",
                                               order_by=BlockTable.Columns.NUMBER + " desc")
 
@@ -65,13 +53,9 @@
     """
 
     def run(self, input):
-<<<<<<< HEAD
-        return self.context.ledger.get_receipts(columns=[c for c in ReceiptTable.columns()],
-=======
         return self.context.ledger.get_receipts(columns=[ReceiptTable.Columns.CONTRACT_ADDRESS,
                                                          ReceiptTable.Columns.CUMULATIVE_GAS_USED,
                                                          ReceiptTable.Columns.GAS_USED],
->>>>>>> 30959360
                                                 where=f'{ReceiptTable.Columns.BLOCK_NUMBER}={self.context.block_number}')
 
 
@@ -113,12 +97,8 @@
     """
 
     def run(self, input):
-<<<<<<< HEAD
-        return self.context.ledger.get_logs(columns=[c for c in LogTable.columns()],
-=======
         return self.context.ledger.get_logs(columns=[LogTable.Columns.ADDRESS,
                                                      LogTable.Columns.DATA],
->>>>>>> 30959360
                                             where=f'{LogTable.Columns.BLOCK_NUMBER}={self.context.block_number}')
 
 
@@ -143,11 +123,7 @@
     """
 
     def run(self, input):
-<<<<<<< HEAD
-        return self.context.ledger.get_traces(columns=[c for c in TraceTable.columns()],
-=======
         return self.context.ledger.get_traces(columns=[TraceTable.Columns.BLOCK_NUMBER,
                                                        TraceTable.Columns.ERROR,
                                                        TraceTable.Columns.CALL_TYPE],
->>>>>>> 30959360
                                               where=f'{TraceTable.Columns.BLOCK_NUMBER}={self.context.block_number}')