import credmark.model
from credmark.types import Address, Account
from credmark.types.dto import DTO


<<<<<<< HEAD
@credmark.model.describe(slug='example.address',
                         version='1.0',
                         display_name='(Example) Address',
                         description='Input an address and output the same address',
                         developer='Credmark',
                         input=Account,
                         output=Account)
class AddressExample(credmark.model.Model):
    def run(self, input: Account) -> Account:
        """
            This model demonstrates how to take in an address as an input, 
            and output an address as an output. 

            We use the wallet class in order to format them with any wallet
        """
        result = input
        return result


class AddressTransformsExampleOutput(DTO):
    inputAddress: Address
    checksumAddress: str
    lowerAddress: str


=======
class AddressTransformsExampleOutput(DTO):
    inputAddress: Address
    checksumAddress: str
    lowerAddress: str


>>>>>>> 30959360
@credmark.model.describe(slug='example.address-transforms',
                         version='1.0',
                         display_name='(Example) Address Transforms',
                         description='Input an address and output transformations we can make to that address',
                         developer='Credmark',
                         input=Account,
                         output=AddressTransformsExampleOutput)
class AddressTransformsExample(credmark.model.Model):
    def run(self, input: Account) -> AddressTransformsExampleOutput:
        """
            This model demonstrates how to take in an address as an Account input, and output the various transformations.
        """
        return AddressTransformsExampleOutput(
            inputAddress=input.address,
            checksumAddress=input.address.checksum,
            lowerAddress=input.address.lower()
        )<|MERGE_RESOLUTION|>--- conflicted
+++ resolved
@@ -1,26 +1,6 @@
 import credmark.model
 from credmark.types import Address, Account
 from credmark.types.dto import DTO
-
-
-<<<<<<< HEAD
-@credmark.model.describe(slug='example.address',
-                         version='1.0',
-                         display_name='(Example) Address',
-                         description='Input an address and output the same address',
-                         developer='Credmark',
-                         input=Account,
-                         output=Account)
-class AddressExample(credmark.model.Model):
-    def run(self, input: Account) -> Account:
-        """
-            This model demonstrates how to take in an address as an input, 
-            and output an address as an output. 
-
-            We use the wallet class in order to format them with any wallet
-        """
-        result = input
-        return result
 
 
 class AddressTransformsExampleOutput(DTO):
@@ -29,14 +9,6 @@
     lowerAddress: str
 
 
-=======
-class AddressTransformsExampleOutput(DTO):
-    inputAddress: Address
-    checksumAddress: str
-    lowerAddress: str
-
-
->>>>>>> 30959360
 @credmark.model.describe(slug='example.address-transforms',
                          version='1.0',
                          display_name='(Example) Address Transforms',
