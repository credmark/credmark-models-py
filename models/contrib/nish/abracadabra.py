--- conflicted
+++ resolved
@@ -170,11 +170,7 @@
                 input=AbracadabraHistoricalInput,
                 output=BlockSeries[AbracadabraOutput])
 class AbracadabraGetTVLHistorical(Model):
-<<<<<<< HEAD
-    def run(self, input: AbracadabraHistoricalInput) -> dict:
-=======
     def run(self, input: AbracadabraHistoricalInput) -> BlockSeries[AbracadabraOutput]:
->>>>>>> 60b8a6c5
         d_start, d_end = input.date_range
         if d_start > d_end:
             d_start, d_end = d_end, d_start
@@ -199,6 +195,7 @@
             end_timestamp=ts_as_of_end_dt)
 
         return output.dict()
+
 
 class AbracadabraVaultPortfolio(Contract):
     vault_name: str
@@ -335,11 +332,7 @@
         mim_token = Token(address=Address("0x99d8a9c45b2eca8864373a26d1459e3dff1e17f3").checksum)
         # MIM Price
         mim_price = self.context.run_model(
-<<<<<<< HEAD
             slug='price.quote',
-=======
-            slug='token.price',
->>>>>>> 60b8a6c5
             input=mim_token
         )['price']
         # Keys of ethereum_active_markets
@@ -397,11 +390,7 @@
         mim_token = Token(address=Address("0x99d8a9c45b2eca8864373a26d1459e3dff1e17f3").checksum)
         # MIM Price
         mim_price = self.context.run_model(
-<<<<<<< HEAD
             slug='price.quote',
-=======
-            slug='token.price',
->>>>>>> 60b8a6c5
             input=mim_token
         )['price']
         mim_decimals = float(mim_token.decimals)
