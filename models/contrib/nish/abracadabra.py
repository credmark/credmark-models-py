from datetime import date, datetime, timedelta, timezone
from typing import List, Tuple

from credmark.cmf.model import Model
from credmark.cmf.types import Address, Contract, Token
from credmark.cmf.types.series import BlockSeries
from credmark.dto import DTO, EmptyInput, IterableListGenericDTO
from models.tmp_abi_lookup import ABRACADABRA_CAULDRON_ABI

# Function to catch value error in Cauldron v1while fetching mandatory data


def try_or(func, default=0, expected_exc=(Exception,)):
    try:
        return func()
    except expected_exc:
        return default


<<<<<<< HEAD
## Vaults' addresses on ethereum chain
=======
# Get token balance of an address on ethereum chain
def ethereum_token_balance_of_address(contract_address, account_address):
    '''
            Get token balance of an address method
            Args::
                contract_address: Ethereum Address of the token contract
                account_address: Ethereum Address of account whose token balance is to be fetched
                _apiKey: Etherscan API Key
            Returns::
                _name: Name of token
                _balance: Token Balance of Account
    '''

    contract_address = Address(contract_address).checksum

    _contract = Token(address=contract_address)

    _name = _contract.functions.name().call()
    _balance = _contract.functions.balanceOf(account_address).call()
    _decimals = _contract.functions.decimals().call()
    _symbol = _contract.functions.symbol().call()

    _balance = float(_balance)/pow(10, _decimals)

    return (_name, _symbol, _balance)


# Vaults' addresses on ethereum chain
>>>>>>> bae624d4
BENTOBOX_ADDRESS_ETH = Address("0xF5BCE5077908a1b7370B9ae04AdC565EBd643966").checksum
DEGENBOX_ADDRESS_ETH = Address("0xd96f48665a1410C0cd669A88898ecA36B9Fc2cce").checksum


# Contract address of various markets of abracadabra

# Ethereum Active Markets
ethereum_active_markets = {
    "yvDAI": "0x7ce7d9ed62b9a6c5ace1c6ec9aeb115fa3064757",
    "ALCX": "0x7b7473a76D6ae86CE19f7352A1E89F6C9dc39020",
    "yvCVXETH": "0xf179fe36a36B32a4644587B8cdee7A23af98ed37",
    "FTM": "0x05500e2Ee779329698DF35760bEdcAAC046e7C27",
    "wsOHM": "0x003d5A75d284824Af736df51933be522DE9Eed0f",
    "xSUSHI": "0x98a84EfF6e008c5ed0289655CcdCa899bcb6B99F",
    "yvcrvIB": "0xEBfDe87310dc22404d918058FAa4D56DC4E93f0A",
    "yvstETH": "0x0BCa8ebcB26502b013493Bf8fE53aA2B1ED401C1",
    "yvWETH v2": "0x920D9BD936Da4eAFb5E25c6bDC9f6CB528953F9f",
    "cvxtricrypto2": "0x4EAeD76C3A388f4a841E9c765560BBe7B3E4B3A0",
    "SHIB": "0x252dCf1B621Cc53bc22C256255d2bE5C8c32EaE4",
    "cvxrenCrv": "0x35a0Dd182E4bCa59d5931eae13D0A2332fA30321",
    "ALGD": "0xc1879bf24917ebE531FbAA20b0D05Da027B592ce",
    "FTT": "0x9617b633EF905860D919b88E1d9d9a6191795341",
    "SPELL": "0xCfc571f3203756319c231d3Bc643Cee807E74636",
    "sSPELL": "0x3410297D89dCDAf4072B805EFc1ef701Bb3dd9BF",
    "cvx3pool(non deprecated)": "0x257101F20cB7243E2c7129773eD5dBBcef8B34E0",
    "WETH": "0x390Db10e65b5ab920C19149C919D970ad9d18A41",
    "WBTC": "0x5ec47EE69BEde0b6C2A2fC0D9d094dF16C192498",
    # Deprecated Markets
    "UST v2": "0x59e9082e068ddb27fc5ef1690f9a9f22b32e573f",
    "yvUSDC v2": "0x6cbAFEE1FaB76cA5B5e144c43B3B50d42b7C8c8f",
    "yvUSDT v2": "0x551a7CfF4de931F32893c928bBc3D25bF1Fc5147",
    "yvWETH": "0x6Ff9061bB8f97d948942cEF376d98b51fA38B91f",
    "xSUSHI(deprecated)": "0xbb02A884621FB8F5BFd263A67F58B65df5b090f3",
    "sSPELL(deprecated)": "0xC319EEa1e792577C319723b5e60a15dA3857E7da",
    "yvYFI": "0xFFbF4892822e0d552CFF317F65e1eE7b5D3d9aE6",
    "cvx3pool (old)": "0x806e16ec797c69afa8590A55723CE4CC1b54050E",
    "cvx3pool (new)": "0x6371EfE5CD6e3d2d7C477935b7669401143b7985",
    "UST": "0xbc36fde44a7fd8f545d459452ef9539d7a14dd63",
}


class AbracadabraOutput(DTO):
    total_value: float
    balances: dict


# Fetching Collateral of each market of abracadabra on ethereum chain
@Model.describe(slug="contrib.abracadabra-tvl",
                version="1.0",
                display_name="TVL for abracadabra",
                description="Get TVL for abracadabra",
                category='protocol',
                subcategory='abracadabra',
                tags=['tvl'],
                input=EmptyInput,
                output=AbracadabraOutput)
class AbracadabraGetTVL(Model):
    def run(self, input) -> AbracadabraOutput:

        # Dict of coin balances
        balances = {}
        # Total Value Locked
        tvl = float(0)
        # Keys of ethereum_active_markets
        ethereum_active_markets_keys = list(ethereum_active_markets.keys())

        # Looping through all the ethereum active markets to fetch token balance
        for key in ethereum_active_markets_keys:
            # Contract address of market
            market_address = Address(ethereum_active_markets[key]).checksum

            # Contract Instance
            market_contract = Contract(address=market_address, abi=ABRACADABRA_CAULDRON_ABI)

            # Contract address of collateral
            collateral = Address(market_contract.functions.collateral().call()).checksum
            # decimals
            decimals = Token(address=collateral).decimals
            # Token Price
            _exchange_rate = float(market_contract.functions.exchangeRate().call())
            _price = 1 / _exchange_rate * pow(10, decimals)

            collateral_instance = Token(address=collateral)
            _name, _symbol = collateral_instance.name, collateral_instance.symbol
            # Balance of BENTOBOX

            bento_balance = collateral_instance.scaled(
                collateral_instance.functions.balanceOf(BENTOBOX_ADDRESS_ETH).call()
            )
            # Balance OF DEGENBOX
            degen_balance = collateral_instance.scaled(
                collateral_instance.functions.balanceOf(DEGENBOX_ADDRESS_ETH).call()
            )
            # Total Balance
            _balance = bento_balance + degen_balance

            # Updating balances of vaults
            balances.update({_symbol: [_balance, _price]})
            # Updating TVL
            tvl += _balance * _price

        return AbracadabraOutput(
            balances=balances,
            total_value=tvl
        )


class AbracadabraHistoricalInput(DTO):
    date_range: Tuple[date, date]


@Model.describe(slug="contrib.abracadabra-tvl-historical",
                version="1.0",
                display_name="Historical TVL for abracadabra",
                description="Get historical TVL for abracadabra",
                category='protocol',
                subcategory='abracadabra',
                tags=['tvl'],
                input=AbracadabraHistoricalInput,
                output=BlockSeries[AbracadabraOutput])
class AbracadabraGetTVLHistorical(Model):
    def run(self, input: AbracadabraHistoricalInput) -> BlockSeries[AbracadabraOutput]:
        d_start, d_end = input.date_range
        if d_start > d_end:
            d_start, d_end = d_end, d_start

        dt_start = datetime.combine(d_start, datetime.max.time(), tzinfo=timezone.utc)
        dt_end = datetime.combine(d_end, datetime.max.time(), tzinfo=timezone.utc)

        interval = (dt_end - dt_start).days + 1
        window = f'{interval} days'
        interval = '1 day'

        # TODO: add two days to the end as work-around to current start-end-window
        ts_as_of_end_dt = self.context.block_number.from_timestamp(
            ((dt_end + timedelta(days=2)).timestamp())).timestamp

        output = self.context.historical.run_model_historical(
            model_slug='contrib.abracadabra-tvl',
            model_input={},
            model_return_type=AbracadabraOutput,
            window=window,
            interval=interval,
            end_timestamp=ts_as_of_end_dt)

        return output


class AbracadabraVaultPortfolio(Contract):
    vault_name: str
    address: Address
    collateral_token: Token
    collateral_symbol: str
    collateral_deposited: float
    collateral_value: float
    exchange_rate: float
    mim_borrowed: float
    maximum_collateral_ratio: float
    liquidation_fee: float
    borrow_fee: float
    interest: float


class AbracadabraPortfolio(IterableListGenericDTO[AbracadabraVaultPortfolio]):
    abracadabra_portfolio: List[AbracadabraVaultPortfolio]
    _iterator: str = 'abracadabra_portfolio'


# Fetching Collateral of each market of abracadabra on ethereum chain
@Model.describe(slug="contrib.abracadabra-vault-portfolio",
                version="1.0",
                display_name="Vault portfolio for abracadabra",
                description="Get the vault portfolio for abracadabra",
                category='protocol',
                subcategory='abracadabra',
                input=Contract,
                output=AbracadabraVaultPortfolio)
class AbracadabraGetVaultPortfolio(Model):
    def run(self, input: Contract) -> AbracadabraVaultPortfolio:
        # Keys of ethereum_active_markets
        ethereum_active_markets_keys = list(ethereum_active_markets.keys())
        # Values of ethereum_active_markets
        ethereum_active_markets_vaules = list(ethereum_active_markets.values())
        ethereum_active_markets_vaules = [value.lower() for value in ethereum_active_markets_vaules]
        # Name of vault
        position = ethereum_active_markets_vaules.index(str(input.address).lower())
        vault_name = ethereum_active_markets_keys[position]

        # Contract address of market
        market_address = Address(input.address)

        # Contract Instance
        market_contract = Contract(address=market_address, abi=ABRACADABRA_CAULDRON_ABI)

        # Borrow Fee
        borrow_fee = try_or(
            lambda: float(market_contract.functions.BORROW_OPENING_FEE().call()) / pow(10, 3)
        )
        # Maximum Colletaral Ratio
        maximum_collateral_ratio = try_or(
            lambda: float(market_contract.functions.COLLATERIZATION_RATE().call()) / pow(10, 3)
        )
        # Liquidation Fee
        liquidation_fee = try_or(
            lambda: float(
                str(market_contract.functions.LIQUIDATION_MULTIPLIER().call())[1:]
            ) / pow(10, 3)
        )
        # Interest
        interest_ps = try_or(
            lambda: float(market_contract.functions.accrueInfo().call()[2]) / pow(10, 3)
        )
        interest = try_or(lambda: interest_ps / (60*60*24*365))

        # Contract address of collateral
        collateral = Token(
            address=Address(market_contract.functions.collateral().call()).checksum)
        # Decimals in collateral
        decimals = collateral.decimals
        # Token Price
        _exchange_rate = float(market_contract.functions.exchangeRate().call())
        exchange_rate = 1 / _exchange_rate * pow(10, decimals)
        collateral_deposited = float(
            market_contract.functions.totalCollateralShare().call()) / pow(10, decimals)
        collateral_value = collateral_deposited * exchange_rate
        mim_borrowed = float(
            market_contract.functions.totalBorrow().call()[1]) / pow(10, 18)

        return AbracadabraVaultPortfolio(
            vault_name=vault_name,
            address=market_address,
            collateral_token=collateral,
            collateral_symbol=collateral.symbol,
            collateral_deposited=collateral_deposited,
            collateral_value=collateral_value,
            exchange_rate=exchange_rate,
            mim_borrowed=mim_borrowed,
            maximum_collateral_ratio=maximum_collateral_ratio,
            liquidation_fee=liquidation_fee,
            borrow_fee=borrow_fee,
            interest=interest * 100
        )


# Fetching Collateral of each market of abracadabra on ethereum chain
@Model.describe(slug="contrib.abracadabra-overall-portfolio",
                version="1.0",
                display_name="Overall portfolio for abracadabra",
                description="Get the overall portfolio abracadabra",
                category='protocol',
                subcategory='abracadabra',
                input=EmptyInput,
                output=AbracadabraPortfolio)
class AbracadabraGetOverallPortfolio(Model):
    def run(self, input) -> AbracadabraPortfolio:
        abracadabra_portfolio = []
        # Keys of ethereum_active_markets
        ethereum_active_markets_keys = list(ethereum_active_markets.keys())

        # Looping through all the ethereum active markets to fetch token balance
        for key in ethereum_active_markets_keys:
            # Contract address of market
            market_address = Address(ethereum_active_markets[key]).checksum
            vault_portfolio = self.context.run_model('contrib.abracadabra-vault-portfolio',
                                                     input=Contract(address=market_address),
                                                     return_type=AbracadabraVaultPortfolio)
            abracadabra_portfolio.append(vault_portfolio)
        return AbracadabraPortfolio(abracadabra_portfolio=abracadabra_portfolio)


@Model.describe(slug="contrib.abracadabra-overall-liabilities",
                version="1.0",
                display_name="Aave V2 Lending Pool overall liabilities",
                description="Aave V2 liabilities for the main lending pool",
                category='protocol',
                subcategory='abracadabra',
                input=EmptyInput,
                output=AbracadabraOutput)
class AbracadabraOverallLiabilities(Model):

    def run(self, input) -> AbracadabraOutput:
        # Dict of coin balances
        balances = {}
        # Total Debt
        debt = float(0)
        # MIM Token
        mim_token = Token(address=Address("0x99d8a9c45b2eca8864373a26d1459e3dff1e17f3").checksum)
        # MIM Price
        mim_price = self.context.run_model(
            slug='price.quote',
            input={'base': mim_token}
        )['price']
        # Keys of ethereum_active_markets
        ethereum_active_markets_keys = list(ethereum_active_markets.keys())

        # Looping through all the ethereum active markets to fetch token balance
        for key in ethereum_active_markets_keys:
            # Contract address of market
            market_address = Address(ethereum_active_markets[key]).checksum

            # Contract Instance
            market_contract = Contract(address=market_address, abi=ABRACADABRA_CAULDRON_ABI)
            # Contract address of collateral
            collateral = Token(
                address=Address(market_contract.functions.collateral().call()).checksum)
            # Decimals in collateral
            decimals = collateral.decimals
            # Total Collateral deposited
            collateral_deposited = float(
                market_contract.functions.totalCollateralShare().call()) / pow(10, decimals)
            # Token Price
            _exchange_rate = float(market_contract.functions.exchangeRate().call())
            price = 1 / _exchange_rate * pow(10, decimals)
            # Value of Total Collateral deposited
            collateral_value = collateral_deposited * price

            # Updating balances of debts
            balances.update({collateral.symbol: [collateral_deposited, price]})
            # Updating debts
            debt += collateral_value

        return AbracadabraOutput(
            balances=balances,
            total_value=debt * mim_price
        )


@Model.describe(slug="contrib.abracadabra-overall-assets",
                version="1.0",
                display_name="Aave V2 Lending Pool overall liabilities",
                description="Aave V2 liabilities for the main lending pool",
                category='protocol',
                subcategory='abracadabra',
                input=EmptyInput,
                output=AbracadabraOutput)
class AbracadabraOverallAssets(Model):

    def run(self, input) -> AbracadabraOutput:
        # Dict of coin balances
        balances = {}
        # Total Value Locked
        assets = float(0)
        # Keys of ethereum_active_markets
        ethereum_active_markets_keys = list(ethereum_active_markets.keys())

        # MIM Token
        mim_token = Token(address=Address("0x99d8a9c45b2eca8864373a26d1459e3dff1e17f3").checksum)
        # MIM Price
        mim_price = self.context.run_model(
            slug='price.quote',
            input={'base': mim_token}
        )['price']
        mim_decimals = float(mim_token.decimals)
        # Looping through all the ethereum active markets to fetch token balance
        for key in ethereum_active_markets_keys:
            # Contract address of market
            market_address = Address(ethereum_active_markets[key]).checksum

            # Contract Instance
            market_contract = Contract(address=market_address, abi=ABRACADABRA_CAULDRON_ABI)
            # Total MIM Borrowed
            mim_borrowed = float(
                market_contract.functions.totalBorrow().call()[1]) / pow(10, mim_decimals)

            # Updating assets
            assets += mim_borrowed

        balances.update({"MIM": [assets, mim_price]})
        assets = assets * mim_price

        return AbracadabraOutput(
            balances=balances,
            total_value=assets
        )<|MERGE_RESOLUTION|>--- conflicted
+++ resolved
@@ -17,38 +17,7 @@
         return default
 
 
-<<<<<<< HEAD
 ## Vaults' addresses on ethereum chain
-=======
-# Get token balance of an address on ethereum chain
-def ethereum_token_balance_of_address(contract_address, account_address):
-    '''
-            Get token balance of an address method
-            Args::
-                contract_address: Ethereum Address of the token contract
-                account_address: Ethereum Address of account whose token balance is to be fetched
-                _apiKey: Etherscan API Key
-            Returns::
-                _name: Name of token
-                _balance: Token Balance of Account
-    '''
-
-    contract_address = Address(contract_address).checksum
-
-    _contract = Token(address=contract_address)
-
-    _name = _contract.functions.name().call()
-    _balance = _contract.functions.balanceOf(account_address).call()
-    _decimals = _contract.functions.decimals().call()
-    _symbol = _contract.functions.symbol().call()
-
-    _balance = float(_balance)/pow(10, _decimals)
-
-    return (_name, _symbol, _balance)
-
-
-# Vaults' addresses on ethereum chain
->>>>>>> bae624d4
 BENTOBOX_ADDRESS_ETH = Address("0xF5BCE5077908a1b7370B9ae04AdC565EBd643966").checksum
 DEGENBOX_ADDRESS_ETH = Address("0xd96f48665a1410C0cd669A88898ecA36B9Fc2cce").checksum
 
