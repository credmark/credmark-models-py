import math
from datetime import datetime, timedelta, timezone, date
from typing import Tuple
from credmark.cmf.model import Model
from credmark.cmf.model.errors import ModelRunError
from credmark.cmf.types import (
    Address,
    Contract,
    Token
)
from credmark.dto import (
    DTO
)


# Get token balance of an address on ethereum chain
def ethereum_token_balance_of_address(contract_address, account_address):
    '''
    Get token balance of an address method
    Args::
        contract_address: Ethereum Address of the token contract
        account_address: Ethereum Address of account whose token balance is to be fetched
        _apiKey: Etherscan API Key
    Returns::
        _name: Name of token
        _balance: Token Balance of Account
    '''

    contract_address = Address(contract_address).checksum

    _contract = Token(address=contract_address)

    _name = _contract.functions.name().call()
    _balance = _contract.functions.balanceOf(account_address).call()
    _decimals = _contract.functions.decimals().call()
    _symbol = _contract.functions.symbol().call()

    _balance = float(_balance)/pow(10, _decimals)

    return (_name, _symbol, _balance)


# Function to catch naming error while fetching mandatory data
def try_or(func, default=None, expected_exc=(Exception,)):
    try:
        return func()
    except expected_exc:
        return default


class CurvePoolPeggingInfo(Contract):
    name: str
    address: Address
    coin_balances: dict
    A: float
    chi: float
    ratio: float


@Model.describe(slug="contrib.curve-get-pegging-ratio",
                version="1.1",
                display_name="Get pegging ratio for all of Curve's pools",
                description="Get pegging ratio for all of Curve's pools",
                input=Contract,
                output=CurvePoolPeggingInfo)
class CurveGetPeggingRatio(Model):
    def run(self, input: Contract) -> CurvePoolPeggingInfo:
        # Converting to CheckSum Address
        pool = Address(input.address)
        # Pool name
        pool_name = str('None')
        # Dict of coin balances
        coin_balances = {}
        # Amplification Coeffecient A
        a = float(0)
        # Leverage X(chi)
        chi = float(0)
        # Ratio of pegging
        ratio = float(0)
        # Initiating the contract instance
        pool_contract_instance = Contract(address=pool)
        # Fetching A for Pool
        a = pool_contract_instance.functions.A().call()
        # Number of tokens in pool (Initial no. of tokens=2)
        n = 2
        # initiating token counter and fetching balance of each asset in pool
        token0 = pool_contract_instance.functions.coins(0).call()
        token1 = pool_contract_instance.functions.coins(1).call()
        # If third token present
        token2 = try_or(lambda: pool_contract_instance.functions.coins(2).call())
        # If fourth token present
        token3 = try_or(lambda: pool_contract_instance.functions.coins(3).call())
        # Fetching token0 and token1 details
        token0_name, token0_symbol, token0_balance = ethereum_token_balance_of_address(token0, pool)
        coin_balances.update({token0_symbol: token0_balance})
        token1_name, token1_symbol, token1_balance = ethereum_token_balance_of_address(token1, pool)
        coin_balances.update({token1_symbol: token1_balance})

        # Pool Name
        pool_name = 'Curve.fi : {} -{}/ {}-{}'.format(
            str(token0_name), str(token0_symbol), str(token1_name), str(token1_symbol))

        # Calculating D for token0 and token1
        d = token0_balance + token1_balance

        # Product of tokens' quantity for token0 and token1
        product = token0_balance * token1_balance

        # Fetching token2 details if present in thee pool
        if token2 is None:
            pass
        else:
            t2_name, t2_symbol, t2_balance = ethereum_token_balance_of_address(token2, pool)
            # Updating coins
            coin_balances.update({t2_symbol: t2_balance})
            # Updating number of tokens present
            n += 1
            # Updating quantity product
            product *= t2_balance
            # Updating D
            d += t2_balance
            # Updating pool name
            pool_name = pool_name + '/{}-{}'.format(str(t2_name), str(t2_symbol))

        # Fetching token3 details if present in thee pool
        if token3 is None:
            pass
        else:
            t3_name, t3_symbol, t3_balance = ethereum_token_balance_of_address(token3, pool)
            coin_balances.update({t3_symbol: t3_balance})
            # Updating number of tokens present
            n += 1
            # Updating quantity product
            product *= t3_balance
            # Updating D
            d += t3_balance
            # Updating pool name
            pool_name = pool_name + '/{}-{}'.format(str(t3_name), str(t3_symbol))

        # Calculating ratio, this gives information about peg
        ratio = product / pow((d/n), n)

        # Calculating 'chi'
        chi = a * ratio

        return CurvePoolPeggingInfo(
            address=pool,
            name=pool_name,
            coin_balances=coin_balances,
            A=a,
            chi=chi,
            ratio=ratio)


class CurvePoolsValueHistoricalInput(DTO):
    pool: Contract
    date_range: Tuple[date, date]


@Model.describe(slug="contrib.curve-get-pegging-ratio-historical",
                version="1.1",
                display_name="Compound pools value history",
                description="Compound pools value history",
                input=CurvePoolsValueHistoricalInput,
                output=dict)
class CurveV2PoolsValueHistorical(Model):
    def run(self, input: CurvePoolsValueHistoricalInput) -> dict:
        d_start, d_end = input.date_range
        if d_start > d_end:
            d_start, d_end = d_end, d_start

        dt_start = datetime.combine(d_start, datetime.max.time(), tzinfo=timezone.utc)
        dt_end = datetime.combine(d_end, datetime.max.time(), tzinfo=timezone.utc)

        interval = (dt_end - dt_start).days + 1
        window = f'{interval} days'
        interval = '1 day'

        # TODO: add two days to the end as work-around to current start-end-window
        ts_as_of_end_dt = self.context.block_number.from_timestamp(
            ((dt_end + timedelta(days=2)).timestamp())).timestamp

        pool_infos = self.context.historical.run_model_historical(
            model_slug='contrib.curve-get-pegging-ratio',
            model_input=input.pool,
            model_return_type=CurvePoolPeggingInfo,
            window=window,
            interval=interval,
            end_timestamp=ts_as_of_end_dt)

        return {'pool_infos': pool_infos}


class CurveDepeggingAmountInput(DTO):
    pool: Contract
    token: Token
    desired_ratio: float


class CurvePoolDepeggingAmount(DTO):
    pool_info: CurvePoolPeggingInfo
    token: str
    desired_ratio: float
    amount_required: float


@Model.describe(slug="contrib.curve-get-depegging-amount",
                version="1.1",
                display_name="Get pegging ratio for all of Curve's pools",
                description="Get pegging ratio for all of Curve's pools",
                input=CurveDepeggingAmountInput,
                output=CurvePoolDepeggingAmount)
class CurveGetDepeggingAmount(Model):
    def run(self, input: CurveDepeggingAmountInput) -> CurvePoolDepeggingAmount:
        pool_info = self.context.run_model(
            slug='contrib.curve-get-pegging-ratio',
            input=input.pool,
            return_type=CurvePoolPeggingInfo)

        desired_ratio = input.desired_ratio
        coins = list(pool_info.coin_balances.keys())
        n = len(coins)

        token0_balance = pool_info.coin_balances[coins[0]]
        token1_balance = pool_info.coin_balances[coins[1]]

        amount_required = float(0)

        if n == 2:
            if input.token.symbol == coins[0]:
                temp = (2-desired_ratio + 2*math.sqrt(1-desired_ratio))
                amount_token0 = token1_balance * temp / desired_ratio
                amount_required = amount_token0 - token0_balance
            if input.token.symbol == coins[1]:
                temp = (2-desired_ratio + 2*math.sqrt(1-desired_ratio))
                amount_token1 = token0_balance / temp * desired_ratio
                amount_required = amount_token1 - token1_balance
        else:
            raise ModelRunError('Pool with >2 token not implemented.')

        return CurvePoolDepeggingAmount(
<<<<<<< HEAD
            pool_info=pool_info,
            token=input.token.symbol,
            desired_ratio=input.desired_ratio,
            amount_required=amount_required
        )
=======
            pool_info = pool_info,
            token = input.token.symbol,
            desired_ratio = input.desired_ratio,
            amount_required = amount_required
        )

class CurvePeggingRatioChangeInput(DTO):
    pool: Contract
    amounts: dict

@Model.describe(slug="contrib.curve-get-pegging-ratio-change",
                version="1.0",
                display_name="Get pegging ratio for all of Curve's pools",
                description="Get pegging ratio for all of Curve's pools",
                input=CurvePeggingRatioChangeInput,
                output=CurvePoolPeggingInfo)
class CurveGetPeggingRatioChange(Model):
    def run(self, input: CurvePeggingRatioChangeInput) -> CurvePoolPeggingInfo:
        pool_info = self.context.run_model(
            slug = 'contrib.curve-get-pegging-ratio',
            input = input.pool)

        # Tokens and their current balances as feetched from contract
        coin_balances = pool_info["coin_balances"]
        coins = list(coin_balances.keys())
        n = len(coins)
        # Amount of tokens to be added or removed as fetched from contract
        coins_to_be_changed = list(input.amounts.keys())
        m =  len(coins_to_be_changed)
        # Appending balances of tokens with response to input provided
        for i in range(m):
            coin = coins_to_be_changed[i]
            if coin in coins:
                coin_balances[coin] = coin_balances[coin] + input.amounts[coin]
            else:
                raise ModelRunError('Pool does not contain the input token.')
        # List of new balances
        new_balances = [coin_balances[coin] for coin in coins]
        # New product of token amount
        product = math.prod(new_balances)
        # New sum of token amount
        d = sum(new_balances)
        # Calculating new ratio
        ratio = product / pow((d/n), n)
        # Calculating 'chi'
        chi = pool_info['A'] * ratio

        return CurvePoolPeggingInfo(
            address= pool_info['address'],
            name= pool_info['name'],
            coin_balances= coin_balances,
            A= pool_info['A'],
            chi= chi,
            ratio= ratio)
>>>>>>> c363a523
<|MERGE_RESOLUTION|>--- conflicted
+++ resolved
@@ -239,17 +239,10 @@
             raise ModelRunError('Pool with >2 token not implemented.')
 
         return CurvePoolDepeggingAmount(
-<<<<<<< HEAD
             pool_info=pool_info,
             token=input.token.symbol,
             desired_ratio=input.desired_ratio,
             amount_required=amount_required
-        )
-=======
-            pool_info = pool_info,
-            token = input.token.symbol,
-            desired_ratio = input.desired_ratio,
-            amount_required = amount_required
         )
 
 class CurvePeggingRatioChangeInput(DTO):
@@ -299,5 +292,4 @@
             coin_balances= coin_balances,
             A= pool_info['A'],
             chi= chi,
-            ratio= ratio)
->>>>>>> c363a523
+            ratio= ratio)