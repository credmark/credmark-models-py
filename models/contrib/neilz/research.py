--- conflicted
+++ resolved
@@ -1,10 +1,5 @@
 from credmark.cmf.model import Model
-<<<<<<< HEAD
-from credmark.cmf.types import Address, Token, BlockNumber
-=======
 from credmark.cmf.types import Address, BlockNumber, Token
-from credmark.cmf.types.ledger import TokenTransferTable
->>>>>>> 2fa6cd2a
 from credmark.dto import EmptyInput
 
 
