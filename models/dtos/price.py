--- conflicted
+++ resolved
@@ -1,4 +1,3 @@
-<<<<<<< HEAD
 from typing import List, Optional, Generic, TypeVar
 from credmark.cmf.types import Address, Currency, FiatCurrency, Token, Price
 from credmark.dto import DTO, GenericDTO, DTOField, PrivateAttr, IterableListGenericDTO
@@ -77,12 +76,6 @@
     modelSlug: str = DTOField('price.quote', hidden=True)
     modelInput: dict = DTOField({}, hidden=True)
     endTimestamp: int = DTOField(0, hidden=True)
-=======
-
-from typing import List
-from credmark.cmf.types import Address, Token
-from credmark.dto import DTO, DTOField, IterableListGenericDTO, PrivateAttr
->>>>>>> f833498e
 
 
 class PoolPriceInfo(DTO):
