from datetime import datetime
<<<<<<< HEAD
import logging
=======
import sys
>>>>>>> fca6276d
from typing import List, Optional, Union

from credmark.cmf.model.errors import ModelBaseError
from credmark.cmf.types import Address, Token
from credmark.cmf.types.ledger import LedgerModelOutput
from credmark.cmf.types.series import BlockSeries
from credmark.dto import DTO, DTOField, IterableListGenericDTO, PrivateAttr
from models.utils.term_colors import TermColors


class _ExampleModelOutput(DTO):

    # TODO: Replace it with a Discriminated Union
    class Log(DTO):
        type: str
        message: Optional[str] = None
        input: Optional[str] = None
        output: Optional[str] = None
        error: Optional[str] = None

    title: str
    description: Optional[str] = None
    github_url: str
    documentation_url: Optional[str] = None
    logs: List[Log] = []

    def __init__(self, **data):
        super().__init__(**data)
        self._log('\n' + TermColors.apply(data["title"], invert=True))
        if "description" in data and data["description"] is not None and data["description"] != "":
            self._log(TermColors.apply(data["description"], faint=True))
        self._log('\n')

        if ("documentation_url" in data
                and data["documentation_url"] is not None
                and data["documentation_url"] != ""):
            self._log(f'> {TermColors.apply("Docs", underline=True)}   '
                      f'{data["documentation_url"]}')

        self._log(f'> {TermColors.apply("Source", underline=True)} {data["github_url"]}')

    def _log(self, message: str):
<<<<<<< HEAD
        logging.info(message)
=======
        print(message, file=sys.stderr)
>>>>>>> fca6276d

    def log(self, message: str):
        self._log('\n' + TermColors.apply(message, TermColors.BLUE))
        self.logs.append(self.Log(type="message", message=message))

    def log_io(self, input: str, output):
        str_to_log = ""
        normalized_input = input.lstrip("\n").replace("\n", "\n\t")
        if normalized_input != "":
            str_to_log += "\n>>> "
            highlighted_input = TermColors.apply(normalized_input, TermColors.GREEN)
            str_to_log += highlighted_input

        if isinstance(output, DTO):
            output = output.dict()

        if output != "":
            highlighted_output = TermColors.apply(str(output), TermColors.YELLOW)
            str_to_log += "\n"
            str_to_log += highlighted_output

        self._log(str_to_log)
        self.logs.append(self.Log(type="io", input=input, output=str(output)))

    def log_error(self, error: Union[str, Exception]):
        error_str = ""
        if isinstance(error, str):
            error_str = error
        elif isinstance(error, ModelBaseError):
            error_str = error.data.message
        else:
            error_str = str(error)
        self._log('\n' + TermColors.apply(error_str, TermColors.RED))
        self.logs.append(self.Log(type="error", error=error_str))


# __init__ with kwargs disables type hints
# This hack re-enables type hints
# TODO: Use `Unpacked` from typing_extensions for kwargs type
class ExampleModelOutput(_ExampleModelOutput):
    pass


class ExampleEchoInput(DTO):
    message: str = DTOField('Hello', description='A message')


class ExampleEchoOutput(ExampleModelOutput):
    echo: str


class ExampleAddressInput(DTO):
    address: Address = Address("0xeB2629a2734e272Bcc07BDA959863f316F4bD4Cf")


class ExampleAccountInput(DTO):
    address_1: Address = Address('0xeB2629a2734e272Bcc07BDA959863f316F4bD4Cf')
    address_2: Address = Address('0x2F50D538606Fa9EDD2B11E2446BEb18C9D5846bB')


class ExampleTokenInput(DTO):
    address: Address = DTOField(default=Address('0x68cfb82eacb9f198d508b514d898a403c449533e'))
    symbol: str = DTOField(default='AAVE')


class ExampleLedgerOutput(ExampleModelOutput):
    ledger_output: LedgerModelOutput


class ExampleBlockTimeInput(DTO):
    blockTime: datetime = DTOField(
        title="Block time",
        description="Unix time, i.e. seconds(if >= -2e10 or <= 2e10) or milliseconds "
        "(if < -2e10 or > 2e10) since 1 January 1970 or string with format "
        "YYYY-MM-DD[T]HH: MM[:SS[.ffffff]][Z or [±]HH[:]MM]]]. "
        "The default value is set to 2022/02/19. "
        "So we can run this example with a past block number >= 14233162. ",
        default_factory=lambda: datetime(2022, 2, 19)
    )


class ExampleHistoricalInput(DTO):
    model_slug: str = 'example.model'
    model_input: dict = {}


class ExampleHistoricalOutput(ExampleModelOutput):
    model_slug: str
    model_historical_output: Optional[BlockSeries[dict]] = None


class ExampleIterationOutput(ExampleModelOutput):
    class Tokens(IterableListGenericDTO[Token]):
        tokens: List[Token] = []
        _iterator: str = PrivateAttr('tokens')

    tokens: Tokens


class ExampleLibrariesOutput(ExampleModelOutput):
    class LibraryDTO(DTO):
        name: str
        version: str

    libraries: List[LibraryDTO]


class ExampleAllModelsOutput(ExampleModelOutput):

    class ModelOutput(DTO):
        model_slug: str
        model_output: dict

    model_outputs: List[ModelOutput]<|MERGE_RESOLUTION|>--- conflicted
+++ resolved
@@ -1,9 +1,5 @@
 from datetime import datetime
-<<<<<<< HEAD
-import logging
-=======
 import sys
->>>>>>> fca6276d
 from typing import List, Optional, Union
 
 from credmark.cmf.model.errors import ModelBaseError
@@ -46,11 +42,7 @@
         self._log(f'> {TermColors.apply("Source", underline=True)} {data["github_url"]}')
 
     def _log(self, message: str):
-<<<<<<< HEAD
-        logging.info(message)
-=======
         print(message, file=sys.stderr)
->>>>>>> fca6276d
 
     def log(self, message: str):
         self._log('\n' + TermColors.apply(message, TermColors.BLUE))
