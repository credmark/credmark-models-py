# pylint:disable=locally-disabled,line-too-long

from cmk_test import CMKTest


class TestDashboard(CMKTest):
<<<<<<< HEAD
    POOLS_SUSHI = ['0x6a091a3406E0073C3CD6340122143009aDac0EDa',
=======
    SUSHI_POOLS = ['0x6a091a3406E0073C3CD6340122143009aDac0EDa',
>>>>>>> 7b1d3944
                   '0x397ff1542f962076d0bfe58ea045ffa2d347aca0',
                   '0xceff51756c56ceffca006cd410b03ffc46dd3a58',
                   '0xe12af1218b4e9272e9628d7c7dc6354d137d024e',
                   '0xd4e7a6e2d03e4e48dfc27dd3f46df1c176647e38',
                   '0x06da0fd433c1a5d7a4faa01111c044910a184553',
                   '0x055475920a8c93cffb64d039a8205f7acc7722d3',
                   '0xc3d03e4f041fd4cd388c549ee2a29a9e5075882f',
                   '0xdB06a76733528761Eda47d356647297bC35a98BD',
                   '0x795065dcc9f64b5614c407a6efdc400da6221fb0']

<<<<<<< HEAD
    POOLS_UNIV2 = ['0xB4e16d0168e52d35CaCD2c6185b44281Ec28C9Dc',
=======
    UNIV2_POOLS = ['0xB4e16d0168e52d35CaCD2c6185b44281Ec28C9Dc',
>>>>>>> 7b1d3944
                   '0xb4e16d0168e52d35cacd2c6185b44281ec28c9dc',
                   '0x21b8065d10f73ee2e260e5b47d3344d3ced7596e',
                   '0x9928e4046d7c6513326ccea028cd3e7a91c7590a',
                   '0x0d4a11d5eeaac28ec3f61d100daf4d40471f1852',
                   '0xe1573b9d29e2183b1af0e743dc2754979a40d237',
                   '0xae461ca67b15dc8dc81ce7615e0320da1a9ab8d5',
                   '0xccb63225a7b19dcf66717e4d40c9a72b39331d61',
                   '0x3041cbd36888becc7bbcbc0045e3b1f144466f5f',
                   '0x9fae36a18ef8ac2b43186ade5e2b07403dc742b1',
                   '0x61b62c5d56ccd158a38367ef2f539668a06356ab',
                   '0xCEfF51756c56CeFFCA006cD410B03FFC46dd3a58',
                   '0x3da1313ae46132a397d90d95b1424a9a7e3e0fce']

<<<<<<< HEAD
    POOLS_UNIV3 = ['0x8ad599c3a0ff1de082011efddc58f1908eb6e6d8',
=======
    UNIV3_POOLS = ['0x8ad599c3a0ff1de082011efddc58f1908eb6e6d8',
>>>>>>> 7b1d3944
                   '0xcbcdf9626bc03e24f779434178a73a0b4bad62ed',
                   '0xc63b0708e2f7e69cb8a1df0e1389a98c35a76d52',
                   '0x4e68ccd3e89f51c3074ca5072bbac773960dfa36',
                   '0x97e7d56a0408570ba1a7852de36350f7713906ec',
                   '0x99ac8ca7087fa4a2a1fb6357269965a2014abc35',
                   '0x5777d92f208679DB4b9778590Fa3CAB3aC9e2168',
                   '0x88e6a0c2ddd26feeb64f039a2c41296fcb3f5640',
                   '0x3416cf6c708da44db2624d63ea0aaef7113527c6',
                   '0x7379e81228514a1d2a6cf7559203998e20598346',
                   '0x4674abc5796e1334B5075326b39B748bee9EaA34']

<<<<<<< HEAD
=======
    CURVE_POOLS = ['0x961226b64ad373275130234145b96d100dc0b655',
                   '0x8301AE4fc9c624d1D396cbDAa1ed877821D7C511',
                   '0x43b4FdFD4Ff969587185cDB6f0BD875c5Fc83f8c',
                   '0xd658A338613198204DCa1143Ac3F01A722b5d94A',
                   '0xDC24316b9AE028F1497c275EB9192a3Ea0f67022',
                   '0xbEbc44782C7dB0a1A60Cb6fe97d0b483032FF1C7',
                   '0xd632f22692FaC7611d2AA1C0D552930D43CAEd3B',
                   '0xCEAF7747579696A2F0bb206a14210e3c9e6fB269',
                   '0xD51a44d3FaE010294C616388b506AcdA1bfAAE46',
                   '0x5a6A4D54456819380173272A5E8E9B9904BdF41B',
                   '0x93054188d876f558f4a66B2EF1d97d16eDf0895B',
                   '0x2dded6Da1BF5DBdF597C45fcFaa3194e53EcfeAF',
                   '0x9D0464996170c6B9e75eED71c68B99dDEDf279e8',
                   '0x828b154032950C8ff7CF8085D841723Db2696056']

>>>>>>> 7b1d3944
    def test_volume_historical(self):
        self.title('Curve TVL/Volume - Historical')

        self.run_model('dex.pool-volume-historical', {"pool_info_model": "curve-fi.pool-tvl", "interval": 7200,
                       "count": 2, "address": "0xd632f22692FaC7611d2AA1C0D552930D43CAEd3B"}, block_number=14048685)
        self.run_model('dex.pool-volume-historical', {"pool_info_model": "curve-fi.pool-tvl", "interval": 7200,
                       "count": 2, "address": "0xd632f22692FaC7611d2AA1C0D552930D43CAEd3B"}, block_number=15048685)
        self.run_model('dex.pool-volume-historical', {"pool_info_model": "uniswap-v2.pool-tvl", "interval": 7200,
                       "count": 2, "address": "0x3041cbd36888becc7bbcbc0045e3b1f144466f5f"}, block_number=14048685)

<<<<<<< HEAD
    def run_uni_pool(self, pools, block_number):
        for pool in pools:
            self.run_model('uniswap-v2.get-pool-info', {"address": pool}, block_number=block_number)
            self.run_model('uniswap-v2.pool-tvl', {"address": pool}, block_number=block_number)

            self.run_model('dex.pool-volume-historical',
                           {"pool_info_model": "uniswap-v2.pool-tvl", "interval": 7200, "count": 2, "address": pool},
                           block_number=block_number)
            self.run_model('dex.pool-volume',
                           {"pool_info_model": "uniswap-v2.pool-tvl", "interval": 7200, "address": pool},
                           block_number=block_number)

            self.run_model('finance.var-dex-lp',
                           {"pool": {"address": pool}, "window": "7 days", "interval": 1,
                               "confidence": 0.01, "lower_range": 0.01, "upper_range": 0.01},
                           block_number=block_number)

    def test_tvl_vol_univ3(self):
        # Uniswap V2: 0xCEfF51756c56CeFFCA006cD410B03FFC46dd3a58
        # Uniswap V3: 0xcbcdf9626bc03e24f779434178a73a0b4bad62ed
        # Uniswap V3: 0x4674abc5796e1334B5075326b39B748bee9EaA34

        # run_model_historical("finance.var-dex-lp", model_input={"pool": {"address":"0x4674abc5796e1334B5075326b39B748bee9EaA34"}, "window":"280 days", "interval":10, "confidence": 0.01, "lower_range": 0.01, "upper_range":0.01}, window="120 days")
        # models.finance.var_dex_lp({"pool": {"address":"0xCEfF51756c56CeFFCA006cD410B03FFC46dd3a58"}, "window":"280 days", "interval":10, "confidence": 0.01, "lower_range": 0.01, "upper_range":0.01}, block_number=14830357)

        # 13909787 - datetime.datetime(2021, 12, 31, 0, 0, tzinfo=datetime.timezone.utc)
        # 14830357 - datetime.datetime(2022, 5, 23, 15, 26, 40, tzinfo=datetime.timezone.utc)

        self.title('Pool TVL/Volume/VaR - UniV3')
        block_number = 14830357
        self.run_uni_pool(self.POOLS_UNIV3, block_number=block_number)

    def test_tvl_vol_univ2(self):
        self.title('Pool TVL/Volume/VaR - UniV2')
        block_number = 14830357
        self.run_uni_pool(self.POOLS_UNIV2, block_number=block_number)

    def test_tvl_vol_sushi(self):
        self.title('Pool TVL/Volume/VaR - Sushi')
        block_number = 14830357
        self.run_uni_pool(self.POOLS_SUSHI, block_number=block_number)

    def test_tvl_volume_curve(self):
        block_number = 14830357
        self.title('Pool TVL/Volume/VaR - curve')

        curve_pools = ['0x961226b64ad373275130234145b96d100dc0b655',
                       '0x8301AE4fc9c624d1D396cbDAa1ed877821D7C511',
                       '0x43b4FdFD4Ff969587185cDB6f0BD875c5Fc83f8c',
                       '0xd658A338613198204DCa1143Ac3F01A722b5d94A',
                       '0xDC24316b9AE028F1497c275EB9192a3Ea0f67022',
                       '0xbEbc44782C7dB0a1A60Cb6fe97d0b483032FF1C7',
                       '0xd632f22692FaC7611d2AA1C0D552930D43CAEd3B',
                       '0xCEAF7747579696A2F0bb206a14210e3c9e6fB269',
                       '0xD51a44d3FaE010294C616388b506AcdA1bfAAE46',
                       '0x5a6A4D54456819380173272A5E8E9B9904BdF41B',
                       '0x93054188d876f558f4a66B2EF1d97d16eDf0895B',
                       '0x2dded6Da1BF5DBdF597C45fcFaa3194e53EcfeAF',
                       '0x9D0464996170c6B9e75eED71c68B99dDEDf279e8',
                       '0x828b154032950C8ff7CF8085D841723Db2696056']

        # curve_pool_info_tvl = curve-fi.pool-info, chainlink.price-by-registry

        for pool in curve_pools:
            self.run_model('curve-fi.pool-tvl',
                           {"address": pool},
                           block_number=block_number)
            self.run_model('dex.pool-volume-historical',
                           {"pool_info_model": "curve-fi.pool-tvl", "interval": 7200, "count": 2, "address": pool},
                           block_number=block_number)

            self.run_model('dex.pool-volume',
                           {"pool_info_model": "curve-fi.pool-tvl", "interval": 7200, "address": pool},
                           block_number=block_number)
            self.run_model('historical.run-model',
                           {"model_slug": "curve-fi.pool-tvl", "model_input": {"address": pool},
                               "window": "3 days", "interval": "1 day"},
                           block_number=block_number)

    def test_dex_var(self):
        block_number = 14830357
=======
    def test_lp_var(self):
        block_number = 14830357
>>>>>>> 7b1d3944
        self.title('Longer Test for LP VaR')

        self.run_model('finance.var-dex-lp',
                       {"pool": {"address": "0xCEfF51756c56CeFFCA006cD410B03FFC46dd3a58"},
                        "window": "23 days", "interval": 10, "confidence": 0.01, "lower_range": 0.01, "upper_range": 0.01},
                       block_number=block_number)

        for range_of_pool in [0.01, 0.05, 0.1, 0.2, 0.4, 0.6, 0.8, 1.0]:
            print(f'LP VaR Range: {range_of_pool}')
            self.run_model('finance.var-dex-lp',
                           {"pool": {"address": "0xcbcdf9626bc03e24f779434178a73a0b4bad62ed"},
                            "window": "23 days", "interval": 10, "confidence": 0.01, "lower_range": range_of_pool, "upper_range": range_of_pool},
                           block_number=block_number)


def run_test_uni(self, pool_n, pool):
    # Uniswap V2: 0xCEfF51756c56CeFFCA006cD410B03FFC46dd3a58
    # Uniswap V3: 0xcbcdf9626bc03e24f779434178a73a0b4bad62ed
    # Uniswap V3: 0x4674abc5796e1334B5075326b39B748bee9EaA34

    # run_model_historical("finance.var-dex-lp", model_input={"pool": {"address":"0x4674abc5796e1334B5075326b39B748bee9EaA34"}, "window":"280 days", "interval":10, "confidence": 0.01, "lower_range": 0.01, "upper_range":0.01}, window="120 days")
    # models.finance.var_dex_lp({"pool": {"address":"0xCEfF51756c56CeFFCA006cD410B03FFC46dd3a58"}, "window":"280 days", "interval":10, "confidence": 0.01, "lower_range": 0.01, "upper_range":0.01}, block_number=14830357)

    # 13909787 - datetime.datetime(2021, 12, 31, 0, 0, tzinfo=datetime.timezone.utc)
    # 14830357 - datetime.datetime(2022, 5, 23, 15, 26, 40, tzinfo=datetime.timezone.utc)

    block_number = 14830357
    self.title(f'Pool TVL/Volume/VaR - Uni/Sushi - {pool_n}')

    # for pool in $univ3_pools; do
    # for pool in $sushi_pools $univ2_pools; do
    self.run_model('uniswap-v2.get-pool-info', {"address": pool}, block_number=block_number)
    self.run_model('uniswap-v2.pool-tvl', {"address": pool}, block_number=block_number)

    self.run_model('dex.pool-volume-historical',
                   {"pool_info_model": "uniswap-v2.pool-tvl", "interval": 7200, "count": 2, "address": pool},
                   block_number=block_number)
    self.run_model('dex.pool-volume',
                   {"pool_info_model": "uniswap-v2.pool-tvl", "interval": 7200, "address": pool},
                   block_number=block_number)

    self.run_model('finance.var-dex-lp',
                   {"pool": {"address": pool}, "window": "7 days", "interval": 1,
                    "confidence": 0.01, "lower_range": 0.01, "upper_range": 0.01},
                   block_number=block_number)


def run_test_curve(self, pool_n, pool):
    block_number = 14830357
    self.title(f'Pool TVL/Volume/VaR - Curve - {pool_n}')

    # curve_pool_info_tvl = curve-fi.pool-info, chainlink.price-by-registry

    self.run_model('curve-fi.pool-tvl',
                   {"address": pool},
                   block_number=block_number)
    self.run_model('dex.pool-volume-historical',
                   {"pool_info_model": "curve-fi.pool-tvl", "interval": 7200, "count": 2, "address": pool},
                   block_number=block_number)

    self.run_model('dex.pool-volume',
                   {"pool_info_model": "curve-fi.pool-tvl", "interval": 7200, "address": pool},
                   block_number=block_number)
    self.run_model('historical.run-model',
                   {"model_slug": "curve-fi.pool-tvl", "model_input": {"address": pool},
                    "window": "3 days", "interval": "1 day"},
                   block_number=block_number)


for n, addr in enumerate(TestDashboard.UNIV2_POOLS):
    setattr(TestDashboard, f'test_univ2_{n+1}', lambda self, pool_n=n,
            pool=addr: run_test_uni(self, pool_n, pool))

for n, addr in enumerate(TestDashboard.UNIV3_POOLS):
    setattr(TestDashboard, f'test_univ3_{n+1}', lambda self, pool_n=n,
            pool=addr: run_test_uni(self, pool_n, pool))

for n, addr in enumerate(TestDashboard.SUSHI_POOLS):
    setattr(TestDashboard, f'test_sushi_{n+1}', lambda self, pool_n=n,
            pool=addr: run_test_uni(self, pool_n, pool))

for n, addr in enumerate(TestDashboard.CURVE_POOLS):
    setattr(TestDashboard, f'test_curve_{n+1}', lambda self, pool_n=n,
            pool=addr: run_test_curve(self, pool_n, pool))<|MERGE_RESOLUTION|>--- conflicted
+++ resolved
@@ -4,11 +4,7 @@
 
 
 class TestDashboard(CMKTest):
-<<<<<<< HEAD
-    POOLS_SUSHI = ['0x6a091a3406E0073C3CD6340122143009aDac0EDa',
-=======
     SUSHI_POOLS = ['0x6a091a3406E0073C3CD6340122143009aDac0EDa',
->>>>>>> 7b1d3944
                    '0x397ff1542f962076d0bfe58ea045ffa2d347aca0',
                    '0xceff51756c56ceffca006cd410b03ffc46dd3a58',
                    '0xe12af1218b4e9272e9628d7c7dc6354d137d024e',
@@ -19,11 +15,7 @@
                    '0xdB06a76733528761Eda47d356647297bC35a98BD',
                    '0x795065dcc9f64b5614c407a6efdc400da6221fb0']
 
-<<<<<<< HEAD
-    POOLS_UNIV2 = ['0xB4e16d0168e52d35CaCD2c6185b44281Ec28C9Dc',
-=======
     UNIV2_POOLS = ['0xB4e16d0168e52d35CaCD2c6185b44281Ec28C9Dc',
->>>>>>> 7b1d3944
                    '0xb4e16d0168e52d35cacd2c6185b44281ec28c9dc',
                    '0x21b8065d10f73ee2e260e5b47d3344d3ced7596e',
                    '0x9928e4046d7c6513326ccea028cd3e7a91c7590a',
@@ -37,11 +29,7 @@
                    '0xCEfF51756c56CeFFCA006cD410B03FFC46dd3a58',
                    '0x3da1313ae46132a397d90d95b1424a9a7e3e0fce']
 
-<<<<<<< HEAD
-    POOLS_UNIV3 = ['0x8ad599c3a0ff1de082011efddc58f1908eb6e6d8',
-=======
     UNIV3_POOLS = ['0x8ad599c3a0ff1de082011efddc58f1908eb6e6d8',
->>>>>>> 7b1d3944
                    '0xcbcdf9626bc03e24f779434178a73a0b4bad62ed',
                    '0xc63b0708e2f7e69cb8a1df0e1389a98c35a76d52',
                    '0x4e68ccd3e89f51c3074ca5072bbac773960dfa36',
@@ -53,8 +41,6 @@
                    '0x7379e81228514a1d2a6cf7559203998e20598346',
                    '0x4674abc5796e1334B5075326b39B748bee9EaA34']
 
-<<<<<<< HEAD
-=======
     CURVE_POOLS = ['0x961226b64ad373275130234145b96d100dc0b655',
                    '0x8301AE4fc9c624d1D396cbDAa1ed877821D7C511',
                    '0x43b4FdFD4Ff969587185cDB6f0BD875c5Fc83f8c',
@@ -70,7 +56,6 @@
                    '0x9D0464996170c6B9e75eED71c68B99dDEDf279e8',
                    '0x828b154032950C8ff7CF8085D841723Db2696056']
 
->>>>>>> 7b1d3944
     def test_volume_historical(self):
         self.title('Curve TVL/Volume - Historical')
 
@@ -81,92 +66,8 @@
         self.run_model('dex.pool-volume-historical', {"pool_info_model": "uniswap-v2.pool-tvl", "interval": 7200,
                        "count": 2, "address": "0x3041cbd36888becc7bbcbc0045e3b1f144466f5f"}, block_number=14048685)
 
-<<<<<<< HEAD
-    def run_uni_pool(self, pools, block_number):
-        for pool in pools:
-            self.run_model('uniswap-v2.get-pool-info', {"address": pool}, block_number=block_number)
-            self.run_model('uniswap-v2.pool-tvl', {"address": pool}, block_number=block_number)
-
-            self.run_model('dex.pool-volume-historical',
-                           {"pool_info_model": "uniswap-v2.pool-tvl", "interval": 7200, "count": 2, "address": pool},
-                           block_number=block_number)
-            self.run_model('dex.pool-volume',
-                           {"pool_info_model": "uniswap-v2.pool-tvl", "interval": 7200, "address": pool},
-                           block_number=block_number)
-
-            self.run_model('finance.var-dex-lp',
-                           {"pool": {"address": pool}, "window": "7 days", "interval": 1,
-                               "confidence": 0.01, "lower_range": 0.01, "upper_range": 0.01},
-                           block_number=block_number)
-
-    def test_tvl_vol_univ3(self):
-        # Uniswap V2: 0xCEfF51756c56CeFFCA006cD410B03FFC46dd3a58
-        # Uniswap V3: 0xcbcdf9626bc03e24f779434178a73a0b4bad62ed
-        # Uniswap V3: 0x4674abc5796e1334B5075326b39B748bee9EaA34
-
-        # run_model_historical("finance.var-dex-lp", model_input={"pool": {"address":"0x4674abc5796e1334B5075326b39B748bee9EaA34"}, "window":"280 days", "interval":10, "confidence": 0.01, "lower_range": 0.01, "upper_range":0.01}, window="120 days")
-        # models.finance.var_dex_lp({"pool": {"address":"0xCEfF51756c56CeFFCA006cD410B03FFC46dd3a58"}, "window":"280 days", "interval":10, "confidence": 0.01, "lower_range": 0.01, "upper_range":0.01}, block_number=14830357)
-
-        # 13909787 - datetime.datetime(2021, 12, 31, 0, 0, tzinfo=datetime.timezone.utc)
-        # 14830357 - datetime.datetime(2022, 5, 23, 15, 26, 40, tzinfo=datetime.timezone.utc)
-
-        self.title('Pool TVL/Volume/VaR - UniV3')
-        block_number = 14830357
-        self.run_uni_pool(self.POOLS_UNIV3, block_number=block_number)
-
-    def test_tvl_vol_univ2(self):
-        self.title('Pool TVL/Volume/VaR - UniV2')
-        block_number = 14830357
-        self.run_uni_pool(self.POOLS_UNIV2, block_number=block_number)
-
-    def test_tvl_vol_sushi(self):
-        self.title('Pool TVL/Volume/VaR - Sushi')
-        block_number = 14830357
-        self.run_uni_pool(self.POOLS_SUSHI, block_number=block_number)
-
-    def test_tvl_volume_curve(self):
-        block_number = 14830357
-        self.title('Pool TVL/Volume/VaR - curve')
-
-        curve_pools = ['0x961226b64ad373275130234145b96d100dc0b655',
-                       '0x8301AE4fc9c624d1D396cbDAa1ed877821D7C511',
-                       '0x43b4FdFD4Ff969587185cDB6f0BD875c5Fc83f8c',
-                       '0xd658A338613198204DCa1143Ac3F01A722b5d94A',
-                       '0xDC24316b9AE028F1497c275EB9192a3Ea0f67022',
-                       '0xbEbc44782C7dB0a1A60Cb6fe97d0b483032FF1C7',
-                       '0xd632f22692FaC7611d2AA1C0D552930D43CAEd3B',
-                       '0xCEAF7747579696A2F0bb206a14210e3c9e6fB269',
-                       '0xD51a44d3FaE010294C616388b506AcdA1bfAAE46',
-                       '0x5a6A4D54456819380173272A5E8E9B9904BdF41B',
-                       '0x93054188d876f558f4a66B2EF1d97d16eDf0895B',
-                       '0x2dded6Da1BF5DBdF597C45fcFaa3194e53EcfeAF',
-                       '0x9D0464996170c6B9e75eED71c68B99dDEDf279e8',
-                       '0x828b154032950C8ff7CF8085D841723Db2696056']
-
-        # curve_pool_info_tvl = curve-fi.pool-info, chainlink.price-by-registry
-
-        for pool in curve_pools:
-            self.run_model('curve-fi.pool-tvl',
-                           {"address": pool},
-                           block_number=block_number)
-            self.run_model('dex.pool-volume-historical',
-                           {"pool_info_model": "curve-fi.pool-tvl", "interval": 7200, "count": 2, "address": pool},
-                           block_number=block_number)
-
-            self.run_model('dex.pool-volume',
-                           {"pool_info_model": "curve-fi.pool-tvl", "interval": 7200, "address": pool},
-                           block_number=block_number)
-            self.run_model('historical.run-model',
-                           {"model_slug": "curve-fi.pool-tvl", "model_input": {"address": pool},
-                               "window": "3 days", "interval": "1 day"},
-                           block_number=block_number)
-
-    def test_dex_var(self):
-        block_number = 14830357
-=======
     def test_lp_var(self):
         block_number = 14830357
->>>>>>> 7b1d3944
         self.title('Longer Test for LP VaR')
 
         self.run_model('finance.var-dex-lp',
