# pylint:disable=unused-import,line-too-long

import argparse
import logging
import os
from posixpath import split
import sys
import unittest
import testtools
import inspect
from concurrencytest import ConcurrentTestSuite, fork_for_tests
from importlib import import_module

from cmf_test import CMFTest

from test_bsc import TestBSC
from test_polygon import TestPolygon

from test_aave import TestAAVE
from test_arbitrum import TestArbitrum
from test_account import TestAccount
from test_balancer import TestBalancer
from test_chainlink import TestChainlink
from test_cmk import TestCMK
from test_compose import TestCompose
from test_compound import TestCompound
from test_curve import TestCurve
from test_dashboard import TestDashboard
from test_example import TestExample
from test_fiat import TestFiat
from test_finance import TestFinance
from test_index_coop import TestIndexCoop
from test_optimism import TestOptimism
from test_price import TestPrice
from test_speed import TestSpeed
from test_sushiswap import TestSushiSwap
from test_token import TestToken
from test_tvl import TestTVL
from test_uniswap import TestUniswap
<<<<<<< HEAD
from test_index_coop import TestIndexCoop
from test_tls import TestTLS

=======
>>>>>>> e599ffd4

logging.basicConfig(
    format='%(asctime)s - %(name)s - %(levelname)s - %(message)s',
    level='INFO')

if __name__ == '__main__':
    parser = argparse.ArgumentParser()
    parser.add_argument('type', type=str, default='prod',
                        help=('Test type: \n'
                              '- prod(local model + gw)\n'
                              '- test(local gw)\n'
                              '- gw (official gateway only'))
    parser.add_argument('start_n', type=int, default=0,
                        help='case number to start')
    parser.add_argument('-b', '--block_number', type=int, default=14249443,
                        help='Block number to run')
    parser.add_argument('-s', '--serial', action='store_true', default=False,
                        help='Run tests in serial')
    parser.add_argument('-p', '--parallel_count', type=int, default=10,
                        help='Parallel count')
    parser.add_argument('--api_url', type=str, default='http://localhost:8700',
                        help='API to use')
    parser.add_argument('-t', '--tests', type=str, default='__all__',
                        help='test to run')
    parser.add_argument('-l', '--list', action='store_true', default=False,
                        help='List runnable tests')

    args = vars(parser.parse_args())
    CMFTest.type = args['type']

    if args['type'] == 'test':
        sys.path.insert(0, os.path.join('..', 'credmark-model-framework-py'))
        CMFTest.post_flag = ['-l', '-', f'--api_url={args["api_url"]}']
        CMFTest.pre_flag = ['--model_path', 'x']
        parallel_count = args['parallel_count']
    elif args['type'] == 'prod':
        CMFTest.post_flag = []
        CMFTest.pre_flag = []
        parallel_count = args['parallel_count']
    elif args['type'] == 'prod-local':
        CMFTest.post_flag = ['-l', '*']
        CMFTest.pre_flag = []
        parallel_count = args['parallel_count']
    elif args['type'] == 'gw':
        CMFTest.post_flag = ['-l', '-']
        CMFTest.pre_flag = ['--model_path', 'x']
        CMFTest.skip_nonzero = True
        parallel_count = args['parallel_count']
    else:
        print(f'Unknown test type {args["type"]}')
        sys.exit()

    print(f'Run with flags of: {CMFTest.pre_flag} {CMFTest.post_flag} {args["tests"]}')

    CMFTest.test_main = import_module('credmark.cmf.credmark_dev')

    CMFTest.block_number = args["block_number"]
    CMFTest.start_n = args["start_n"]

    # token_price_deps='price.quote,price.quote,uniswap-v2.get-weighted-price,uniswap-v3.get-weighted-price,sushiswap.get-weighted-price,uniswap-v3.get-pool-info'
    # var_deps=finance.var-engine,finance.var-reference,price.quote,finance.get-one,${token_price_deps}

    # test-model -t bsc,polygon,aave,account,balancer,chainlink,cmk,compose,compound,curve,dashboard,example,fiat,finance
    # test-model -t index,price,speed,sushiswap,token,tvl,uniswap

    all_tests_name = [o.__name__
                      for _n, o in locals().items()
                      if inspect.isclass(o) and
                      issubclass(o, CMFTest) and o != CMFTest
                      ]

    print(f'All Tests: {all_tests_name}')
    if args['list']:
        sys.exit(0)

    all_tests_sel = [o for _n, o in locals().items()
                     if inspect.isclass(o) and
                     issubclass(o, CMFTest) and
                     (args['tests'] == '__all__' or sum(o.__name__.lower().endswith(t.lower())
                                                        for t in args['tests'].split(",")) == 1)]

    print(f'Run Tests: {all_tests_sel}')

    suites = unittest.TestSuite([unittest.TestLoader().loadTestsFromTestCase(testCaseClass=x) for x in all_tests_sel])

    if args['serial']:
        CMFTest.fail_first = True
        sys.argv = sys.argv[:1]
        if args['tests'] != '__all__':
            if len(all_tests_sel) == 0:
                sys.exit()

            for test_name in (x.__name__ for x in all_tests_sel):
                sys.argv.insert(len(sys.argv), test_name)
        unittest.main(failfast=True)
    else:
        runner = unittest.TextTestRunner()
        CMFTest.fail_first = False
        concurrent_suite = ConcurrentTestSuite(suites, fork_for_tests(parallel_count))
        runner.run(concurrent_suite)<|MERGE_RESOLUTION|>--- conflicted
+++ resolved
@@ -37,12 +37,8 @@
 from test_token import TestToken
 from test_tvl import TestTVL
 from test_uniswap import TestUniswap
-<<<<<<< HEAD
-from test_index_coop import TestIndexCoop
 from test_tls import TestTLS
 
-=======
->>>>>>> e599ffd4
 
 logging.basicConfig(
     format='%(asctime)s - %(name)s - %(levelname)s - %(message)s',
