--- conflicted
+++ resolved
@@ -78,13 +78,8 @@
 if [ "${test_mode}" == 'test' ]; then
     cmk_dev="python $SCRIPT_DIRECTORY/test.py --model_path xxxx"
     cmd_file=$SCRIPT_DIRECTORY/run_all_examples_test.sh
-<<<<<<< HEAD
 	api_url=' --api_url=http://localhost:8700 -l -'
     echo "In local test mode, using ${cmk_dev} and ${api_url}"
-=======
-	api_url=' --api_url=http://localhost:8700'
-    echo In test mode, using ${cmk_dev} and ${api_url}
->>>>>>> f833498e
 elif [ "${test_mode}" == 'prod' ]; then
     cmk_dev='credmark-dev'
     cmd_file=$SCRIPT_DIRECTORY/run_all_examples.sh
