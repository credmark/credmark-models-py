[tool.poetry]
name = "credmark-models-py"
version = "1.0.1"
description = ""
authors = []
license = "MIT"
packages = [{ include = "models" }]

[tool.poetry.dependencies]
<<<<<<< HEAD
python = ">=3.9.0,<3.11"
# python = ">=3.11"
credmark-model-framework = { git = "https://github.com/credmark/credmark-model-framework-py.git", tag = "0.8.121" }
numpy = ">=1.21.0"
numpy_financial = ">=1.0.0"
matplotlib = ">=3.5.1"
pandas = ">=1.3.0"
scipy = ">=1.7.0"
statsmodels = ">=0.13.0"
xlrd = ">=2.0.1"
XlsxWriter = ">=3.0.3"
beautifulsoup4 = ">=4.10.0"
pyarrow = "==8.0.0"
networkx = ">=2.8.4"
pyxirr = "==0.9.0"
=======
python = ">=3.11"
credmark-model-framework = { git = "https://github.com/credmark/credmark-model-framework-py.git", tag = "upgrade" }
ipfshttpclient = "==0.8.0a2"
matplotlib = "==3.7.1"
networkx = "==3.1"
numpy_financial = "==1.0.0"
pyarrow = "==12.0.1"
pyxirr = "==0.9.2"
scipy = "==1.11.1"
statsmodels = "==0.14.0"
xlrd = "==2.0.1"
xlsxwriter = "==3.1.2"
>>>>>>> 1c04fbad

[tool.poetry.dev-dependencies]
autopep8 = "==2.0.2"
pycodestyle = "==2.10.0"
pylint = "==2.17.4"
concurrencytest = ""
tqdm = ""

[build-system]
requires = ["poetry-core>=1.0.0"]
build-backend = "poetry.core.masonry.api"<|MERGE_RESOLUTION|>--- conflicted
+++ resolved
@@ -7,36 +7,19 @@
 packages = [{ include = "models" }]
 
 [tool.poetry.dependencies]
-<<<<<<< HEAD
-python = ">=3.9.0,<3.11"
-# python = ">=3.11"
-credmark-model-framework = { git = "https://github.com/credmark/credmark-model-framework-py.git", tag = "0.8.121" }
+python = ">=3.11"
+credmark-model-framework = { git = "https://github.com/credmark/credmark-model-framework-py.git", tag = "upgrade" }
+ipfshttpclient = ">=0.8.0a2"
+matplotlib = ">=3.7.1"
+networkx = ">=3.1"
 numpy = ">=1.21.0"
 numpy_financial = ">=1.0.0"
-matplotlib = ">=3.5.1"
-pandas = ">=1.3.0"
-scipy = ">=1.7.0"
-statsmodels = ">=0.13.0"
+pyarrow = ">=12.0.1"
+pyxirr = ">=0.9.2"
+scipy = ">=1.11.1"
+statsmodels = ">=0.14.0"
 xlrd = ">=2.0.1"
-XlsxWriter = ">=3.0.3"
-beautifulsoup4 = ">=4.10.0"
-pyarrow = "==8.0.0"
-networkx = ">=2.8.4"
-pyxirr = "==0.9.0"
-=======
-python = ">=3.11"
-credmark-model-framework = { git = "https://github.com/credmark/credmark-model-framework-py.git", tag = "upgrade" }
-ipfshttpclient = "==0.8.0a2"
-matplotlib = "==3.7.1"
-networkx = "==3.1"
-numpy_financial = "==1.0.0"
-pyarrow = "==12.0.1"
-pyxirr = "==0.9.2"
-scipy = "==1.11.1"
-statsmodels = "==0.14.0"
-xlrd = "==2.0.1"
-xlsxwriter = "==3.1.2"
->>>>>>> 1c04fbad
+xlsxwriter = ">=3.1.2"
 
 [tool.poetry.dev-dependencies]
 autopep8 = "==2.0.2"
