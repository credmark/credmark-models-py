--- conflicted
+++ resolved
@@ -476,11 +476,7 @@
           version: Union[str, None] = None)
 ```
 
-<<<<<<< HEAD
 A model can call other models and use their results. `run_model()` calls the specified model and returns the results as a dict or DTO (if `return_type` is specified) (or raises an exception if there was an error. See [Error handling](#error-handling))
-=======
-If `return_type` is None or dict, then the method returns the model output as a dict. If it's a DTO class, the method returns a DTO instance. As above, you can use a dict result with `**` to initialize a DTO instance yourself.
->>>>>>> 75158057
 
 For example:
 
@@ -552,31 +548,6 @@
 
 See [historical_example.py](https://github.com/credmark/credmark-models-py/blob/main/models/examples/historical_examples.py) on how to use this class.
 
-<<<<<<< HEAD
-=======
-## Types
-
-### Address
-
-`Address` class is inherited from `str` to help with web3 address conversion. It's highly recommended to use it instead of a baremetal address.
-
-✔️: Address("0x7d2768dE32b0b80b7a3454c06BdAc94A69DDc7A9").checksum # checksum version to be used
-
-❌: Address("0x7d2768dE32b0b80b7a3454c06BdAc94A69DDc7A9") # lower case version
-
-❌:"0x7d2768de32b0b80b7a3454c06bdac94a69ddc7a9" # lower case version
-
-Example:
-
-        from credmark.types import (Address, Contract)
-
-        contract = Contract(
-            # lending pool address
-            address=Address("0x7d2768dE32b0b80b7a3454c06BdAc94A69DDc7A9").checksum,
-            abi=AAVE_V2_TOKEN_CONTRACT_ABI
-        )
-
->>>>>>> 75158057
 ## Error handling
 
 When running a model, the top level framework code will catch any exceptions, convert it to a ModelRunError if needed, and output an error object in the response.
