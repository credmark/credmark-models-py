{
 "cells": [
  {
   "cell_type": "markdown",
   "id": "9cbc2502-2aad-42ec-8728-25a0acae36e3",
   "metadata": {},
   "source": [
    "# Credmark Modeling Framework Example for Jupyter notebook\n",
    "## Introduction\n",
    "\n",
    "version: 2022.6.3"
   ]
  },
  {
   "cell_type": "code",
   "execution_count": null,
   "id": "b77380ae-0c7d-4db5-84f9-3670ec85d744",
   "metadata": {},
   "outputs": [],
   "source": [
    "from credmark.cmf.engine.model_loader import ModelLoader\n",
    "from credmark.cmf.engine.context import EngineModelContext\n",
    "\n",
    "from credmark.dto import *\n",
    "from credmark.cmf.types import *\n",
    "\n",
    "from credmark.cmf.types.ledger import (\n",
    "    BlockTable, ContractTable,\n",
    "    LogTable, ReceiptTable, TokenTable, TokenTransferTable,\n",
    "    TraceTable, TransactionTable, LedgerTable,\n",
    "    LedgerAggregate, LedgerModelOutput\n",
    ")\n",
    "\n",
    "from credmark.cmf.engine.dev_models.console import get_dt, get_block, log_output"
   ]
  },
  {
   "cell_type": "markdown",
   "id": "e24ac2e5-dc6f-42eb-9137-0252d7fc296a",
   "metadata": {},
   "source": [
    "## Initialize"
   ]
  },
  {
   "cell_type": "markdown",
   "id": "3178ec4a-a787-4d7f-8072-c9b8d1ce4fe8",
   "metadata": {},
   "source": [
    "1. You could change the level of logging with `log_output()`."
   ]
  },
  {
   "cell_type": "code",
   "execution_count": null,
   "id": "dfbec2e8-f797-4cc7-ab15-d4f0a765731d",
   "metadata": {},
   "outputs": [],
   "source": [
    "import logging\n",
    "# Change output of logging to a file, and \n",
    "# Change the level to DEBUG when no level is specified.\n",
    "# logging_output('../tmp/debug.log')\n",
    "\n",
    "# Change level of logging from the default (WARNING) to\n",
    "# either INFO (less information)\n",
    "# or DEBUG(more information).\n",
    "# Still output to stream.\n",
    "log_output(log_level=logging.INFO)"
   ]
  },
  {
   "cell_type": "markdown",
   "id": "17120fd4-11b1-448f-8d78-ef0d5fd608d3",
   "metadata": {},
   "source": [
    "2. Create context and some shortcuts for frequently used utilitis.\n",
    "\n",
    "Update below parameters\n",
    "- chain_id: 1 for ETH\n",
    "- block_number: None or a specific number.\n",
    "- chain_to_provider_url: web3 node (archive is preferred)\n",
    "- api_url: None or a specific gateway server address\n",
    "- console: True\n",
    "- use_local_models: None, '*', or a comma-separated list."
   ]
  },
  {
   "cell_type": "markdown",
   "id": "fc7d6f18",
   "metadata": {},
   "source": [
    "<div class=\"alert alert-block alert-info\">\n",
    "    <b>Note:</b> Change to a web3 provider you have in `params`/`chain_to_provider_url` below.\n",
    "</div>"
   ]
  },
  {
   "cell_type": "code",
   "execution_count": null,
   "id": "84d69de1-3bbc-4677-9936-10e4085508c2",
   "metadata": {},
   "outputs": [],
   "source": [
    "model_loader = ModelLoader(['../models'], None, True)\n",
    "\n",
    "params = {'chain_id': 1,\n",
    "          'block_number': None,\n",
    "          'model_loader': model_loader,\n",
    "          'chain_to_provider_url': {'1': 'http://192.168.68.122:10444'},\n",
    "          'api_url': None,\n",
    "          'run_id': None,\n",
    "          'console': True,\n",
<<<<<<< HEAD
    "          'use_local_models': None # Or, '*', or '-', or 'model_to_be_run_locally'\n",
=======
    "          'use_local_models': None # '*' # 'token.price'\n",
>>>>>>> f833498e
    "         }\n",
    "context = EngineModelContext.create_context(**params)\n",
    "\n",
    "ledger = context.ledger\n",
    "run_model = context.run_model\n",
    "models = context.models\n",
    "block_number = context.block_number\n",
    "chain_id = context.chain_id\n",
    "web3 = context.web3\n",
    "run_model_historical = context.historical.run_model_historical\n",
    "run_model_historical_blocks = context.historical.run_model_historical_blocks"
   ]
  },
  {
   "cell_type": "markdown",
   "id": "87a47f0b-fb44-46e7-9a90-6cc2f910f854",
   "metadata": {},
   "source": [
    "## Use Cmf"
   ]
  },
  {
   "cell_type": "markdown",
   "id": "330ec118-a5e6-408b-90c2-e008706c0e77",
   "metadata": {},
   "source": [
    "### 1. Basic utilities"
   ]
  },
  {
   "cell_type": "code",
   "execution_count": null,
   "id": "909e266f-a115-4851-8391-dcd637a6cc2d",
   "metadata": {},
   "outputs": [],
   "source": [
    "get_dt(2022, 5, 3)"
   ]
  },
  {
   "cell_type": "code",
   "execution_count": null,
   "id": "e1cea06e-6df8-4036-848d-68ff2d55d722",
   "metadata": {},
   "outputs": [],
   "source": [
    "get_block(get_dt(2022, 5, 3))"
   ]
  },
  {
   "cell_type": "code",
   "execution_count": null,
   "id": "510abfe5-9ad6-4ef7-82cf-d5deef3fa50c",
   "metadata": {},
   "outputs": [],
   "source": [
    "context.block_number"
   ]
  },
  {
   "cell_type": "code",
   "execution_count": null,
   "id": "b447b5f9-09ca-4213-acc9-6038bb58eda2",
   "metadata": {},
   "outputs": [],
   "source": [
    "context.chain_id"
   ]
  },
  {
   "cell_type": "code",
   "execution_count": null,
   "id": "f1ac9d76-3613-4baf-864a-74a6626dacc2",
   "metadata": {},
   "outputs": [],
   "source": [
    "context.web3"
   ]
  },
  {
   "cell_type": "code",
   "execution_count": null,
   "id": "6f2fed1f-67e5-4d5e-888a-5e09ad637ff3",
   "metadata": {},
   "outputs": [],
   "source": [
    "context.web3.eth.get_balance('0xd3CdA913deB6f67967B99D67aCDFa1712C293601')"
   ]
  },
  {
   "cell_type": "code",
   "execution_count": null,
   "id": "02813570-ef2a-4b69-8e78-0f3df0ef0fa3",
   "metadata": {},
   "outputs": [],
   "source": [
    "context.web3.eth.get_block(context.block_number)['gasUsed']"
   ]
  },
  {
   "cell_type": "markdown",
   "id": "2b937e10-c4eb-4194-ae7f-337ff4b1c333",
   "metadata": {},
   "source": [
    "### 2. Use models\n",
    "\n",
    "1. Type `models.` and hit `TAB` key, a list of models will be pop up.\n",
    "2. Select a model and type ? will show description and help, `models.token.info?`\n",
    "3. Show the list of models wiht `dir(models)`, or `model_loader.loaded_model_versions()` with version information.\n",
    "4. If you have updated any model in the folder on disk, run `model_loader.reload()` to refresh."
   ]
  },
  {
   "cell_type": "code",
   "execution_count": null,
   "id": "426d0aef-c177-41f1-a9d5-b395812e31bc",
   "metadata": {},
   "outputs": [],
   "source": [
    "dir(models)"
   ]
  },
  {
   "cell_type": "code",
   "execution_count": null,
   "id": "8fb4423c-a210-4d6d-986d-8ba457b3e452",
   "metadata": {},
   "outputs": [],
   "source": [
    "models.token.info?"
   ]
  },
  {
   "cell_type": "code",
   "execution_count": null,
   "id": "98d3cce4-33de-4508-b98f-8e1f89df9620",
   "metadata": {},
   "outputs": [],
   "source": [
    "model_loader.reload()"
   ]
  },
  {
   "cell_type": "markdown",
   "id": "1556a38d-521d-4a1d-970f-de4cf555eade",
   "metadata": {},
   "source": [
    "## 3. Create and use types"
   ]
  },
  {
   "cell_type": "markdown",
   "id": "d0155480-f17e-4d72-bbe6-757dfa898e32",
   "metadata": {},
   "source": [
    "### 3.1 Example - get price for USDC"
   ]
  },
  {
   "cell_type": "code",
   "execution_count": null,
   "id": "de5b809b-da27-4dd2-801d-358e8d06423c",
   "metadata": {},
   "outputs": [],
   "source": [
    "usdt = Token(address='0xdAC17F958D2ee523a2206206994597C13D831ec7')\n",
    "print('USDT decimals:', usdt.decimals)\n",
    "models.chainlink.price_by_ens({'domain': 'usdt-usd.data.eth'})"
   ]
  },
  {
   "cell_type": "code",
   "execution_count": null,
   "id": "720790e0-c67b-4841-b4aa-a5a77c3d759a",
   "metadata": {},
   "outputs": [],
   "source": [
    "models(get_block(get_dt(2022, 5, 3))).chainlink.price_by_ens({'domain': 'usdt-usd.data.eth'})"
   ]
  },
  {
   "cell_type": "code",
   "execution_count": null,
   "id": "07a82f61-1336-41ec-80bb-a96504e7040a",
   "metadata": {},
   "outputs": [],
   "source": [
    "models(get_block(get_dt(2022, 5, 3))).chainlink.price_usd(usdt)"
   ]
  },
  {
   "cell_type": "markdown",
   "id": "2d72790e-4221-4f93-9ed2-51ec8cf980ed",
   "metadata": {},
   "source": [
    "### 3.1 Run a model"
   ]
  },
  {
   "cell_type": "markdown",
   "id": "f012e4fc-699c-4dd2-a6a3-223501cc878a",
   "metadata": {},
   "source": [
    "#### Run as of current block"
   ]
  },
  {
   "cell_type": "code",
   "execution_count": null,
   "id": "7871dcbe-9891-475c-a7a3-21c90d771719",
   "metadata": {},
   "outputs": [],
   "source": [
    "aave = Token(symbol='AAVE')\n",
    "\n",
    "print(block_number,\n",
    "      block_number.timestamp_datetime,\n",
    "      'models:', context.models().chainlink.price_usd(input=aave, return_type=Price).price,\n",
    "      'run_model:', context.run_model('chainlink.price-usd', input=aave, return_type=Price).price)"
   ]
  },
  {
   "cell_type": "markdown",
   "id": "f1799e9f-49e1-463d-8021-39ef6c0d5acd",
   "metadata": {},
   "source": [
    "#### Run as of past blocks"
   ]
  },
  {
   "cell_type": "code",
   "execution_count": null,
   "id": "194dc669-76f3-4182-86ee-37faef331818",
   "metadata": {},
   "outputs": [],
   "source": [
    "context.block_number.timestamp_datetime"
   ]
  },
  {
   "cell_type": "code",
   "execution_count": null,
   "id": "17c172ff-e4aa-4f70-9813-be0587c42e5c",
   "metadata": {},
   "outputs": [],
   "source": [
    "for dt in [get_dt(2022, 5, 3), get_dt(2022, 5, 9), get_dt(2022, 1, 1)]:\n",
    "    block = get_block(dt)\n",
    "    print(block,\n",
    "          block.timestamp_datetime,\n",
    "          'models:', context.models(block).chainlink.price_usd(input=aave, return_type=Price).price,\n",
    "          'run_model:', context.run_model('chainlink.price-usd', input=aave, return_type=Price, block_number=block).price)"
   ]
  },
  {
   "cell_type": "markdown",
   "id": "5707b680-dfac-403e-b2c5-0415c74fd816",
   "metadata": {},
   "source": [
    "### 3.2 Travel between different blocks\n",
    "\n",
    "Tavel is one-way only - can only travel to earlier/smaller block numbers, and not to the future/later blocks."
   ]
  },
  {
   "cell_type": "code",
   "execution_count": null,
   "id": "2771ed93-a2f7-41a6-9024-72dc4a16f349",
   "metadata": {},
   "outputs": [],
   "source": [
    "context.block_number = get_block(get_dt(2022, 5, 3))\n",
    "models.chainlink.price_usd(input=aave, return_type=Price).price"
   ]
  },
  {
   "cell_type": "code",
   "execution_count": null,
   "id": "bd9b3ac0-7ba1-4ad6-a5ac-e52febcf8141",
   "metadata": {},
   "outputs": [],
   "source": [
    "# Below will gave any error as we wants to travel back\n",
    "# context.block_number = get_block(get_dt(2022, 5, 30))\n",
    "# models.chainlink.price_usd(input=aave, return_type=Price).price"
   ]
  },
  {
   "cell_type": "markdown",
   "id": "f987fba5-518c-431c-9dbd-4e35ffabc753",
   "metadata": {},
   "source": [
    "Instead, create a new context. It will automatically become the current context."
   ]
  },
  {
   "cell_type": "code",
   "execution_count": null,
   "id": "b29ba3c9-916f-4f64-9f6e-32944f67df25",
   "metadata": {},
   "outputs": [],
   "source": [
    "context_old = context.create_context(**params | {'block_number': get_block(get_dt(2022, 4, 3))})\n",
    "context_old.block_number.timestamp_datetime, context.block_number.timestamp_datetime"
   ]
  },
  {
   "cell_type": "markdown",
   "id": "3c32c8d3-8b4f-4f59-a6be-8cdb76311d05",
   "metadata": {},
   "source": [
    "If we would like to use previously defined context, run `context.set_current()` to set it back to the current context.\n",
    "\n",
    "Otherwise, we may encounter error with running model for a block number later than the context."
   ]
  },
  {
   "cell_type": "code",
   "execution_count": null,
   "id": "7f265f9f-deb0-4566-a530-6b6977c37641",
   "metadata": {},
   "outputs": [],
   "source": [
    "context.set_current()"
   ]
  },
  {
   "cell_type": "markdown",
   "id": "decdfa13-5c6e-4c34-af8e-8e126e8e381f",
   "metadata": {},
   "source": [
    "### 4. Ledger"
   ]
  },
  {
   "cell_type": "code",
   "execution_count": null,
   "id": "2d37ca30-ef03-4cf6-a8d0-dbcd03918fe4",
   "metadata": {},
   "outputs": [],
   "source": [
    "df_ledger = (context.ledger.get_transactions(columns=[TransactionTable.Columns.BLOCK_HASH,\n",
    "                                          TransactionTable.Columns.FROM_ADDRESS,\n",
    "                                          TransactionTable.Columns.TO_ADDRESS,\n",
    "                                          TransactionTable.Columns.VALUE],\n",
    "                                 where=f'{TransactionTable.Columns.BLOCK_NUMBER} = {context.block_number-1000}',\n",
    "                                 order_by=TransactionTable.Columns.BLOCK_TIMESTAMP,\n",
    "                                 limit='5')\n",
    "             .to_dataframe())\n",
    "df_ledger"
   ]
  }
 ],
 "metadata": {
  "kernelspec": {
   "display_name": "Python [conda env:cm310-2] *",
   "language": "python",
   "name": "conda-env-cm310-2-py"
  },
  "language_info": {
   "codemirror_mode": {
    "name": "ipython",
    "version": 3
   },
   "file_extension": ".py",
   "mimetype": "text/x-python",
   "name": "python",
   "nbconvert_exporter": "python",
   "pygments_lexer": "ipython3",
   "version": "3.10.4"
  }
 },
 "nbformat": 4,
 "nbformat_minor": 5
}<|MERGE_RESOLUTION|>--- conflicted
+++ resolved
@@ -1,493 +1,489 @@
 {
- "cells": [
-  {
-   "cell_type": "markdown",
-   "id": "9cbc2502-2aad-42ec-8728-25a0acae36e3",
-   "metadata": {},
-   "source": [
-    "# Credmark Modeling Framework Example for Jupyter notebook\n",
-    "## Introduction\n",
-    "\n",
-    "version: 2022.6.3"
-   ]
-  },
-  {
-   "cell_type": "code",
-   "execution_count": null,
-   "id": "b77380ae-0c7d-4db5-84f9-3670ec85d744",
-   "metadata": {},
-   "outputs": [],
-   "source": [
-    "from credmark.cmf.engine.model_loader import ModelLoader\n",
-    "from credmark.cmf.engine.context import EngineModelContext\n",
-    "\n",
-    "from credmark.dto import *\n",
-    "from credmark.cmf.types import *\n",
-    "\n",
-    "from credmark.cmf.types.ledger import (\n",
-    "    BlockTable, ContractTable,\n",
-    "    LogTable, ReceiptTable, TokenTable, TokenTransferTable,\n",
-    "    TraceTable, TransactionTable, LedgerTable,\n",
-    "    LedgerAggregate, LedgerModelOutput\n",
-    ")\n",
-    "\n",
-    "from credmark.cmf.engine.dev_models.console import get_dt, get_block, log_output"
-   ]
-  },
-  {
-   "cell_type": "markdown",
-   "id": "e24ac2e5-dc6f-42eb-9137-0252d7fc296a",
-   "metadata": {},
-   "source": [
-    "## Initialize"
-   ]
-  },
-  {
-   "cell_type": "markdown",
-   "id": "3178ec4a-a787-4d7f-8072-c9b8d1ce4fe8",
-   "metadata": {},
-   "source": [
-    "1. You could change the level of logging with `log_output()`."
-   ]
-  },
-  {
-   "cell_type": "code",
-   "execution_count": null,
-   "id": "dfbec2e8-f797-4cc7-ab15-d4f0a765731d",
-   "metadata": {},
-   "outputs": [],
-   "source": [
-    "import logging\n",
-    "# Change output of logging to a file, and \n",
-    "# Change the level to DEBUG when no level is specified.\n",
-    "# logging_output('../tmp/debug.log')\n",
-    "\n",
-    "# Change level of logging from the default (WARNING) to\n",
-    "# either INFO (less information)\n",
-    "# or DEBUG(more information).\n",
-    "# Still output to stream.\n",
-    "log_output(log_level=logging.INFO)"
-   ]
-  },
-  {
-   "cell_type": "markdown",
-   "id": "17120fd4-11b1-448f-8d78-ef0d5fd608d3",
-   "metadata": {},
-   "source": [
-    "2. Create context and some shortcuts for frequently used utilitis.\n",
-    "\n",
-    "Update below parameters\n",
-    "- chain_id: 1 for ETH\n",
-    "- block_number: None or a specific number.\n",
-    "- chain_to_provider_url: web3 node (archive is preferred)\n",
-    "- api_url: None or a specific gateway server address\n",
-    "- console: True\n",
-    "- use_local_models: None, '*', or a comma-separated list."
-   ]
-  },
-  {
-   "cell_type": "markdown",
-   "id": "fc7d6f18",
-   "metadata": {},
-   "source": [
-    "<div class=\"alert alert-block alert-info\">\n",
-    "    <b>Note:</b> Change to a web3 provider you have in `params`/`chain_to_provider_url` below.\n",
-    "</div>"
-   ]
-  },
-  {
-   "cell_type": "code",
-   "execution_count": null,
-   "id": "84d69de1-3bbc-4677-9936-10e4085508c2",
-   "metadata": {},
-   "outputs": [],
-   "source": [
-    "model_loader = ModelLoader(['../models'], None, True)\n",
-    "\n",
-    "params = {'chain_id': 1,\n",
-    "          'block_number': None,\n",
-    "          'model_loader': model_loader,\n",
-    "          'chain_to_provider_url': {'1': 'http://192.168.68.122:10444'},\n",
-    "          'api_url': None,\n",
-    "          'run_id': None,\n",
-    "          'console': True,\n",
-<<<<<<< HEAD
-    "          'use_local_models': None # Or, '*', or '-', or 'model_to_be_run_locally'\n",
-=======
-    "          'use_local_models': None # '*' # 'token.price'\n",
->>>>>>> f833498e
-    "         }\n",
-    "context = EngineModelContext.create_context(**params)\n",
-    "\n",
-    "ledger = context.ledger\n",
-    "run_model = context.run_model\n",
-    "models = context.models\n",
-    "block_number = context.block_number\n",
-    "chain_id = context.chain_id\n",
-    "web3 = context.web3\n",
-    "run_model_historical = context.historical.run_model_historical\n",
-    "run_model_historical_blocks = context.historical.run_model_historical_blocks"
-   ]
-  },
-  {
-   "cell_type": "markdown",
-   "id": "87a47f0b-fb44-46e7-9a90-6cc2f910f854",
-   "metadata": {},
-   "source": [
-    "## Use Cmf"
-   ]
-  },
-  {
-   "cell_type": "markdown",
-   "id": "330ec118-a5e6-408b-90c2-e008706c0e77",
-   "metadata": {},
-   "source": [
-    "### 1. Basic utilities"
-   ]
-  },
-  {
-   "cell_type": "code",
-   "execution_count": null,
-   "id": "909e266f-a115-4851-8391-dcd637a6cc2d",
-   "metadata": {},
-   "outputs": [],
-   "source": [
-    "get_dt(2022, 5, 3)"
-   ]
-  },
-  {
-   "cell_type": "code",
-   "execution_count": null,
-   "id": "e1cea06e-6df8-4036-848d-68ff2d55d722",
-   "metadata": {},
-   "outputs": [],
-   "source": [
-    "get_block(get_dt(2022, 5, 3))"
-   ]
-  },
-  {
-   "cell_type": "code",
-   "execution_count": null,
-   "id": "510abfe5-9ad6-4ef7-82cf-d5deef3fa50c",
-   "metadata": {},
-   "outputs": [],
-   "source": [
-    "context.block_number"
-   ]
-  },
-  {
-   "cell_type": "code",
-   "execution_count": null,
-   "id": "b447b5f9-09ca-4213-acc9-6038bb58eda2",
-   "metadata": {},
-   "outputs": [],
-   "source": [
-    "context.chain_id"
-   ]
-  },
-  {
-   "cell_type": "code",
-   "execution_count": null,
-   "id": "f1ac9d76-3613-4baf-864a-74a6626dacc2",
-   "metadata": {},
-   "outputs": [],
-   "source": [
-    "context.web3"
-   ]
-  },
-  {
-   "cell_type": "code",
-   "execution_count": null,
-   "id": "6f2fed1f-67e5-4d5e-888a-5e09ad637ff3",
-   "metadata": {},
-   "outputs": [],
-   "source": [
-    "context.web3.eth.get_balance('0xd3CdA913deB6f67967B99D67aCDFa1712C293601')"
-   ]
-  },
-  {
-   "cell_type": "code",
-   "execution_count": null,
-   "id": "02813570-ef2a-4b69-8e78-0f3df0ef0fa3",
-   "metadata": {},
-   "outputs": [],
-   "source": [
-    "context.web3.eth.get_block(context.block_number)['gasUsed']"
-   ]
-  },
-  {
-   "cell_type": "markdown",
-   "id": "2b937e10-c4eb-4194-ae7f-337ff4b1c333",
-   "metadata": {},
-   "source": [
-    "### 2. Use models\n",
-    "\n",
-    "1. Type `models.` and hit `TAB` key, a list of models will be pop up.\n",
-    "2. Select a model and type ? will show description and help, `models.token.info?`\n",
-    "3. Show the list of models wiht `dir(models)`, or `model_loader.loaded_model_versions()` with version information.\n",
-    "4. If you have updated any model in the folder on disk, run `model_loader.reload()` to refresh."
-   ]
-  },
-  {
-   "cell_type": "code",
-   "execution_count": null,
-   "id": "426d0aef-c177-41f1-a9d5-b395812e31bc",
-   "metadata": {},
-   "outputs": [],
-   "source": [
-    "dir(models)"
-   ]
-  },
-  {
-   "cell_type": "code",
-   "execution_count": null,
-   "id": "8fb4423c-a210-4d6d-986d-8ba457b3e452",
-   "metadata": {},
-   "outputs": [],
-   "source": [
-    "models.token.info?"
-   ]
-  },
-  {
-   "cell_type": "code",
-   "execution_count": null,
-   "id": "98d3cce4-33de-4508-b98f-8e1f89df9620",
-   "metadata": {},
-   "outputs": [],
-   "source": [
-    "model_loader.reload()"
-   ]
-  },
-  {
-   "cell_type": "markdown",
-   "id": "1556a38d-521d-4a1d-970f-de4cf555eade",
-   "metadata": {},
-   "source": [
-    "## 3. Create and use types"
-   ]
-  },
-  {
-   "cell_type": "markdown",
-   "id": "d0155480-f17e-4d72-bbe6-757dfa898e32",
-   "metadata": {},
-   "source": [
-    "### 3.1 Example - get price for USDC"
-   ]
-  },
-  {
-   "cell_type": "code",
-   "execution_count": null,
-   "id": "de5b809b-da27-4dd2-801d-358e8d06423c",
-   "metadata": {},
-   "outputs": [],
-   "source": [
-    "usdt = Token(address='0xdAC17F958D2ee523a2206206994597C13D831ec7')\n",
-    "print('USDT decimals:', usdt.decimals)\n",
-    "models.chainlink.price_by_ens({'domain': 'usdt-usd.data.eth'})"
-   ]
-  },
-  {
-   "cell_type": "code",
-   "execution_count": null,
-   "id": "720790e0-c67b-4841-b4aa-a5a77c3d759a",
-   "metadata": {},
-   "outputs": [],
-   "source": [
-    "models(get_block(get_dt(2022, 5, 3))).chainlink.price_by_ens({'domain': 'usdt-usd.data.eth'})"
-   ]
-  },
-  {
-   "cell_type": "code",
-   "execution_count": null,
-   "id": "07a82f61-1336-41ec-80bb-a96504e7040a",
-   "metadata": {},
-   "outputs": [],
-   "source": [
-    "models(get_block(get_dt(2022, 5, 3))).chainlink.price_usd(usdt)"
-   ]
-  },
-  {
-   "cell_type": "markdown",
-   "id": "2d72790e-4221-4f93-9ed2-51ec8cf980ed",
-   "metadata": {},
-   "source": [
-    "### 3.1 Run a model"
-   ]
-  },
-  {
-   "cell_type": "markdown",
-   "id": "f012e4fc-699c-4dd2-a6a3-223501cc878a",
-   "metadata": {},
-   "source": [
-    "#### Run as of current block"
-   ]
-  },
-  {
-   "cell_type": "code",
-   "execution_count": null,
-   "id": "7871dcbe-9891-475c-a7a3-21c90d771719",
-   "metadata": {},
-   "outputs": [],
-   "source": [
-    "aave = Token(symbol='AAVE')\n",
-    "\n",
-    "print(block_number,\n",
-    "      block_number.timestamp_datetime,\n",
-    "      'models:', context.models().chainlink.price_usd(input=aave, return_type=Price).price,\n",
-    "      'run_model:', context.run_model('chainlink.price-usd', input=aave, return_type=Price).price)"
-   ]
-  },
-  {
-   "cell_type": "markdown",
-   "id": "f1799e9f-49e1-463d-8021-39ef6c0d5acd",
-   "metadata": {},
-   "source": [
-    "#### Run as of past blocks"
-   ]
-  },
-  {
-   "cell_type": "code",
-   "execution_count": null,
-   "id": "194dc669-76f3-4182-86ee-37faef331818",
-   "metadata": {},
-   "outputs": [],
-   "source": [
-    "context.block_number.timestamp_datetime"
-   ]
-  },
-  {
-   "cell_type": "code",
-   "execution_count": null,
-   "id": "17c172ff-e4aa-4f70-9813-be0587c42e5c",
-   "metadata": {},
-   "outputs": [],
-   "source": [
-    "for dt in [get_dt(2022, 5, 3), get_dt(2022, 5, 9), get_dt(2022, 1, 1)]:\n",
-    "    block = get_block(dt)\n",
-    "    print(block,\n",
-    "          block.timestamp_datetime,\n",
-    "          'models:', context.models(block).chainlink.price_usd(input=aave, return_type=Price).price,\n",
-    "          'run_model:', context.run_model('chainlink.price-usd', input=aave, return_type=Price, block_number=block).price)"
-   ]
-  },
-  {
-   "cell_type": "markdown",
-   "id": "5707b680-dfac-403e-b2c5-0415c74fd816",
-   "metadata": {},
-   "source": [
-    "### 3.2 Travel between different blocks\n",
-    "\n",
-    "Tavel is one-way only - can only travel to earlier/smaller block numbers, and not to the future/later blocks."
-   ]
-  },
-  {
-   "cell_type": "code",
-   "execution_count": null,
-   "id": "2771ed93-a2f7-41a6-9024-72dc4a16f349",
-   "metadata": {},
-   "outputs": [],
-   "source": [
-    "context.block_number = get_block(get_dt(2022, 5, 3))\n",
-    "models.chainlink.price_usd(input=aave, return_type=Price).price"
-   ]
-  },
-  {
-   "cell_type": "code",
-   "execution_count": null,
-   "id": "bd9b3ac0-7ba1-4ad6-a5ac-e52febcf8141",
-   "metadata": {},
-   "outputs": [],
-   "source": [
-    "# Below will gave any error as we wants to travel back\n",
-    "# context.block_number = get_block(get_dt(2022, 5, 30))\n",
-    "# models.chainlink.price_usd(input=aave, return_type=Price).price"
-   ]
-  },
-  {
-   "cell_type": "markdown",
-   "id": "f987fba5-518c-431c-9dbd-4e35ffabc753",
-   "metadata": {},
-   "source": [
-    "Instead, create a new context. It will automatically become the current context."
-   ]
-  },
-  {
-   "cell_type": "code",
-   "execution_count": null,
-   "id": "b29ba3c9-916f-4f64-9f6e-32944f67df25",
-   "metadata": {},
-   "outputs": [],
-   "source": [
-    "context_old = context.create_context(**params | {'block_number': get_block(get_dt(2022, 4, 3))})\n",
-    "context_old.block_number.timestamp_datetime, context.block_number.timestamp_datetime"
-   ]
-  },
-  {
-   "cell_type": "markdown",
-   "id": "3c32c8d3-8b4f-4f59-a6be-8cdb76311d05",
-   "metadata": {},
-   "source": [
-    "If we would like to use previously defined context, run `context.set_current()` to set it back to the current context.\n",
-    "\n",
-    "Otherwise, we may encounter error with running model for a block number later than the context."
-   ]
-  },
-  {
-   "cell_type": "code",
-   "execution_count": null,
-   "id": "7f265f9f-deb0-4566-a530-6b6977c37641",
-   "metadata": {},
-   "outputs": [],
-   "source": [
-    "context.set_current()"
-   ]
-  },
-  {
-   "cell_type": "markdown",
-   "id": "decdfa13-5c6e-4c34-af8e-8e126e8e381f",
-   "metadata": {},
-   "source": [
-    "### 4. Ledger"
-   ]
-  },
-  {
-   "cell_type": "code",
-   "execution_count": null,
-   "id": "2d37ca30-ef03-4cf6-a8d0-dbcd03918fe4",
-   "metadata": {},
-   "outputs": [],
-   "source": [
-    "df_ledger = (context.ledger.get_transactions(columns=[TransactionTable.Columns.BLOCK_HASH,\n",
-    "                                          TransactionTable.Columns.FROM_ADDRESS,\n",
-    "                                          TransactionTable.Columns.TO_ADDRESS,\n",
-    "                                          TransactionTable.Columns.VALUE],\n",
-    "                                 where=f'{TransactionTable.Columns.BLOCK_NUMBER} = {context.block_number-1000}',\n",
-    "                                 order_by=TransactionTable.Columns.BLOCK_TIMESTAMP,\n",
-    "                                 limit='5')\n",
-    "             .to_dataframe())\n",
-    "df_ledger"
-   ]
-  }
- ],
- "metadata": {
-  "kernelspec": {
-   "display_name": "Python [conda env:cm310-2] *",
-   "language": "python",
-   "name": "conda-env-cm310-2-py"
-  },
-  "language_info": {
-   "codemirror_mode": {
-    "name": "ipython",
-    "version": 3
-   },
-   "file_extension": ".py",
-   "mimetype": "text/x-python",
-   "name": "python",
-   "nbconvert_exporter": "python",
-   "pygments_lexer": "ipython3",
-   "version": "3.10.4"
-  }
- },
- "nbformat": 4,
- "nbformat_minor": 5
+    "cells": [
+        {
+            "cell_type": "markdown",
+            "id": "9cbc2502-2aad-42ec-8728-25a0acae36e3",
+            "metadata": {},
+            "source": [
+                "# Credmark Modeling Framework Example for Jupyter notebook\n",
+                "## Introduction\n",
+                "\n",
+                "version: 2022.6.3"
+            ]
+        },
+        {
+            "cell_type": "code",
+            "execution_count": null,
+            "id": "b77380ae-0c7d-4db5-84f9-3670ec85d744",
+            "metadata": {},
+            "outputs": [],
+            "source": [
+                "from credmark.cmf.engine.model_loader import ModelLoader\n",
+                "from credmark.cmf.engine.context import EngineModelContext\n",
+                "\n",
+                "from credmark.dto import *\n",
+                "from credmark.cmf.types import *\n",
+                "\n",
+                "from credmark.cmf.types.ledger import (\n",
+                "    BlockTable, ContractTable,\n",
+                "    LogTable, ReceiptTable, TokenTable, TokenTransferTable,\n",
+                "    TraceTable, TransactionTable, LedgerTable,\n",
+                "    LedgerAggregate, LedgerModelOutput\n",
+                ")\n",
+                "\n",
+                "from credmark.cmf.engine.dev_models.console import get_dt, get_block, log_output"
+            ]
+        },
+        {
+            "cell_type": "markdown",
+            "id": "e24ac2e5-dc6f-42eb-9137-0252d7fc296a",
+            "metadata": {},
+            "source": [
+                "## Initialize"
+            ]
+        },
+        {
+            "cell_type": "markdown",
+            "id": "3178ec4a-a787-4d7f-8072-c9b8d1ce4fe8",
+            "metadata": {},
+            "source": [
+                "1. You could change the level of logging with `log_output()`."
+            ]
+        },
+        {
+            "cell_type": "code",
+            "execution_count": null,
+            "id": "dfbec2e8-f797-4cc7-ab15-d4f0a765731d",
+            "metadata": {},
+            "outputs": [],
+            "source": [
+                "import logging\n",
+                "# Change output of logging to a file, and \n",
+                "# Change the level to DEBUG when no level is specified.\n",
+                "# logging_output('../tmp/debug.log')\n",
+                "\n",
+                "# Change level of logging from the default (WARNING) to\n",
+                "# either INFO (less information)\n",
+                "# or DEBUG(more information).\n",
+                "# Still output to stream.\n",
+                "log_output(log_level=logging.INFO)"
+            ]
+        },
+        {
+            "cell_type": "markdown",
+            "id": "17120fd4-11b1-448f-8d78-ef0d5fd608d3",
+            "metadata": {},
+            "source": [
+                "2. Create context and some shortcuts for frequently used utilitis.\n",
+                "\n",
+                "Update below parameters\n",
+                "- chain_id: 1 for ETH\n",
+                "- block_number: None or a specific number.\n",
+                "- chain_to_provider_url: web3 node (archive is preferred)\n",
+                "- api_url: None or a specific gateway server address\n",
+                "- console: True\n",
+                "- use_local_models: None, '*', or a comma-separated list."
+            ]
+        },
+        {
+            "cell_type": "markdown",
+            "id": "fc7d6f18",
+            "metadata": {},
+            "source": [
+                "<div class=\"alert alert-block alert-info\">\n",
+                "    <b>Note:</b> Change to a web3 provider you have in `params`/`chain_to_provider_url` below.\n",
+                "</div>"
+            ]
+        },
+        {
+            "cell_type": "code",
+            "execution_count": null,
+            "id": "84d69de1-3bbc-4677-9936-10e4085508c2",
+            "metadata": {},
+            "outputs": [],
+            "source": [
+                "model_loader = ModelLoader(['../models'], None, True)\n",
+                "\n",
+                "params = {'chain_id': 1,\n",
+                "          'block_number': None,\n",
+                "          'model_loader': model_loader,\n",
+                "          'chain_to_provider_url': {'1': 'http://192.168.68.122:10444'},\n",
+                "          'api_url': None,\n",
+                "          'run_id': None,\n",
+                "          'console': True,\n",
+                "          'use_local_models': None # Or, '*', or '-', or 'model_to_be_run_locally'\n",
+                "         }\n",
+                "context = EngineModelContext.create_context(**params)\n",
+                "\n",
+                "ledger = context.ledger\n",
+                "run_model = context.run_model\n",
+                "models = context.models\n",
+                "block_number = context.block_number\n",
+                "chain_id = context.chain_id\n",
+                "web3 = context.web3\n",
+                "run_model_historical = context.historical.run_model_historical\n",
+                "run_model_historical_blocks = context.historical.run_model_historical_blocks"
+            ]
+        },
+        {
+            "cell_type": "markdown",
+            "id": "87a47f0b-fb44-46e7-9a90-6cc2f910f854",
+            "metadata": {},
+            "source": [
+                "## Use Cmf"
+            ]
+        },
+        {
+            "cell_type": "markdown",
+            "id": "330ec118-a5e6-408b-90c2-e008706c0e77",
+            "metadata": {},
+            "source": [
+                "### 1. Basic utilities"
+            ]
+        },
+        {
+            "cell_type": "code",
+            "execution_count": null,
+            "id": "909e266f-a115-4851-8391-dcd637a6cc2d",
+            "metadata": {},
+            "outputs": [],
+            "source": [
+                "get_dt(2022, 5, 3)"
+            ]
+        },
+        {
+            "cell_type": "code",
+            "execution_count": null,
+            "id": "e1cea06e-6df8-4036-848d-68ff2d55d722",
+            "metadata": {},
+            "outputs": [],
+            "source": [
+                "get_block(get_dt(2022, 5, 3))"
+            ]
+        },
+        {
+            "cell_type": "code",
+            "execution_count": null,
+            "id": "510abfe5-9ad6-4ef7-82cf-d5deef3fa50c",
+            "metadata": {},
+            "outputs": [],
+            "source": [
+                "context.block_number"
+            ]
+        },
+        {
+            "cell_type": "code",
+            "execution_count": null,
+            "id": "b447b5f9-09ca-4213-acc9-6038bb58eda2",
+            "metadata": {},
+            "outputs": [],
+            "source": [
+                "context.chain_id"
+            ]
+        },
+        {
+            "cell_type": "code",
+            "execution_count": null,
+            "id": "f1ac9d76-3613-4baf-864a-74a6626dacc2",
+            "metadata": {},
+            "outputs": [],
+            "source": [
+                "context.web3"
+            ]
+        },
+        {
+            "cell_type": "code",
+            "execution_count": null,
+            "id": "6f2fed1f-67e5-4d5e-888a-5e09ad637ff3",
+            "metadata": {},
+            "outputs": [],
+            "source": [
+                "context.web3.eth.get_balance('0xd3CdA913deB6f67967B99D67aCDFa1712C293601')"
+            ]
+        },
+        {
+            "cell_type": "code",
+            "execution_count": null,
+            "id": "02813570-ef2a-4b69-8e78-0f3df0ef0fa3",
+            "metadata": {},
+            "outputs": [],
+            "source": [
+                "context.web3.eth.get_block(context.block_number)['gasUsed']"
+            ]
+        },
+        {
+            "cell_type": "markdown",
+            "id": "2b937e10-c4eb-4194-ae7f-337ff4b1c333",
+            "metadata": {},
+            "source": [
+                "### 2. Use models\n",
+                "\n",
+                "1. Type `models.` and hit `TAB` key, a list of models will be pop up.\n",
+                "2. Select a model and type ? will show description and help, `models.token.info?`\n",
+                "3. Show the list of models wiht `dir(models)`, or `model_loader.loaded_model_versions()` with version information.\n",
+                "4. If you have updated any model in the folder on disk, run `model_loader.reload()` to refresh."
+            ]
+        },
+        {
+            "cell_type": "code",
+            "execution_count": null,
+            "id": "426d0aef-c177-41f1-a9d5-b395812e31bc",
+            "metadata": {},
+            "outputs": [],
+            "source": [
+                "dir(models)"
+            ]
+        },
+        {
+            "cell_type": "code",
+            "execution_count": null,
+            "id": "8fb4423c-a210-4d6d-986d-8ba457b3e452",
+            "metadata": {},
+            "outputs": [],
+            "source": [
+                "models.token.info?"
+            ]
+        },
+        {
+            "cell_type": "code",
+            "execution_count": null,
+            "id": "98d3cce4-33de-4508-b98f-8e1f89df9620",
+            "metadata": {},
+            "outputs": [],
+            "source": [
+                "model_loader.reload()"
+            ]
+        },
+        {
+            "cell_type": "markdown",
+            "id": "1556a38d-521d-4a1d-970f-de4cf555eade",
+            "metadata": {},
+            "source": [
+                "## 3. Create and use types"
+            ]
+        },
+        {
+            "cell_type": "markdown",
+            "id": "d0155480-f17e-4d72-bbe6-757dfa898e32",
+            "metadata": {},
+            "source": [
+                "### 3.1 Example - get price for USDC"
+            ]
+        },
+        {
+            "cell_type": "code",
+            "execution_count": null,
+            "id": "de5b809b-da27-4dd2-801d-358e8d06423c",
+            "metadata": {},
+            "outputs": [],
+            "source": [
+                "usdt = Token(address='0xdAC17F958D2ee523a2206206994597C13D831ec7')\n",
+                "print('USDT decimals:', usdt.decimals)\n",
+                "models.chainlink.price_by_ens({'domain': 'usdt-usd.data.eth'})"
+            ]
+        },
+        {
+            "cell_type": "code",
+            "execution_count": null,
+            "id": "720790e0-c67b-4841-b4aa-a5a77c3d759a",
+            "metadata": {},
+            "outputs": [],
+            "source": [
+                "models(get_block(get_dt(2022, 5, 3))).chainlink.price_by_ens({'domain': 'usdt-usd.data.eth'})"
+            ]
+        },
+        {
+            "cell_type": "code",
+            "execution_count": null,
+            "id": "07a82f61-1336-41ec-80bb-a96504e7040a",
+            "metadata": {},
+            "outputs": [],
+            "source": [
+                "models(get_block(get_dt(2022, 5, 3))).chainlink.price_usd(usdt)"
+            ]
+        },
+        {
+            "cell_type": "markdown",
+            "id": "2d72790e-4221-4f93-9ed2-51ec8cf980ed",
+            "metadata": {},
+            "source": [
+                "### 3.1 Run a model"
+            ]
+        },
+        {
+            "cell_type": "markdown",
+            "id": "f012e4fc-699c-4dd2-a6a3-223501cc878a",
+            "metadata": {},
+            "source": [
+                "#### Run as of current block"
+            ]
+        },
+        {
+            "cell_type": "code",
+            "execution_count": null,
+            "id": "7871dcbe-9891-475c-a7a3-21c90d771719",
+            "metadata": {},
+            "outputs": [],
+            "source": [
+                "aave = Token(symbol='AAVE')\n",
+                "\n",
+                "print(block_number,\n",
+                "      block_number.timestamp_datetime,\n",
+                "      'models:', context.models().chainlink.price_usd(input=aave, return_type=Price).price,\n",
+                "      'run_model:', context.run_model('chainlink.price-usd', input=aave, return_type=Price).price)"
+            ]
+        },
+        {
+            "cell_type": "markdown",
+            "id": "f1799e9f-49e1-463d-8021-39ef6c0d5acd",
+            "metadata": {},
+            "source": [
+                "#### Run as of past blocks"
+            ]
+        },
+        {
+            "cell_type": "code",
+            "execution_count": null,
+            "id": "194dc669-76f3-4182-86ee-37faef331818",
+            "metadata": {},
+            "outputs": [],
+            "source": [
+                "context.block_number.timestamp_datetime"
+            ]
+        },
+        {
+            "cell_type": "code",
+            "execution_count": null,
+            "id": "17c172ff-e4aa-4f70-9813-be0587c42e5c",
+            "metadata": {},
+            "outputs": [],
+            "source": [
+                "for dt in [get_dt(2022, 5, 3), get_dt(2022, 5, 9), get_dt(2022, 1, 1)]:\n",
+                "    block = get_block(dt)\n",
+                "    print(block,\n",
+                "          block.timestamp_datetime,\n",
+                "          'models:', context.models(block).chainlink.price_usd(input=aave, return_type=Price).price,\n",
+                "          'run_model:', context.run_model('chainlink.price-usd', input=aave, return_type=Price, block_number=block).price)"
+            ]
+        },
+        {
+            "cell_type": "markdown",
+            "id": "5707b680-dfac-403e-b2c5-0415c74fd816",
+            "metadata": {},
+            "source": [
+                "### 3.2 Travel between different blocks\n",
+                "\n",
+                "Tavel is one-way only - can only travel to earlier/smaller block numbers, and not to the future/later blocks."
+            ]
+        },
+        {
+            "cell_type": "code",
+            "execution_count": null,
+            "id": "2771ed93-a2f7-41a6-9024-72dc4a16f349",
+            "metadata": {},
+            "outputs": [],
+            "source": [
+                "context.block_number = get_block(get_dt(2022, 5, 3))\n",
+                "models.chainlink.price_usd(input=aave, return_type=Price).price"
+            ]
+        },
+        {
+            "cell_type": "code",
+            "execution_count": null,
+            "id": "bd9b3ac0-7ba1-4ad6-a5ac-e52febcf8141",
+            "metadata": {},
+            "outputs": [],
+            "source": [
+                "# Below will gave any error as we wants to travel back\n",
+                "# context.block_number = get_block(get_dt(2022, 5, 30))\n",
+                "# models.chainlink.price_usd(input=aave, return_type=Price).price"
+            ]
+        },
+        {
+            "cell_type": "markdown",
+            "id": "f987fba5-518c-431c-9dbd-4e35ffabc753",
+            "metadata": {},
+            "source": [
+                "Instead, create a new context. It will automatically become the current context."
+            ]
+        },
+        {
+            "cell_type": "code",
+            "execution_count": null,
+            "id": "b29ba3c9-916f-4f64-9f6e-32944f67df25",
+            "metadata": {},
+            "outputs": [],
+            "source": [
+                "context_old = context.create_context(**params | {'block_number': get_block(get_dt(2022, 4, 3))})\n",
+                "context_old.block_number.timestamp_datetime, context.block_number.timestamp_datetime"
+            ]
+        },
+        {
+            "cell_type": "markdown",
+            "id": "3c32c8d3-8b4f-4f59-a6be-8cdb76311d05",
+            "metadata": {},
+            "source": [
+                "If we would like to use previously defined context, run `context.set_current()` to set it back to the current context.\n",
+                "\n",
+                "Otherwise, we may encounter error with running model for a block number later than the context."
+            ]
+        },
+        {
+            "cell_type": "code",
+            "execution_count": null,
+            "id": "7f265f9f-deb0-4566-a530-6b6977c37641",
+            "metadata": {},
+            "outputs": [],
+            "source": [
+                "context.set_current()"
+            ]
+        },
+        {
+            "cell_type": "markdown",
+            "id": "decdfa13-5c6e-4c34-af8e-8e126e8e381f",
+            "metadata": {},
+            "source": [
+                "### 4. Ledger"
+            ]
+        },
+        {
+            "cell_type": "code",
+            "execution_count": null,
+            "id": "2d37ca30-ef03-4cf6-a8d0-dbcd03918fe4",
+            "metadata": {},
+            "outputs": [],
+            "source": [
+                "df_ledger = (context.ledger.get_transactions(columns=[TransactionTable.Columns.BLOCK_HASH,\n",
+                "                                          TransactionTable.Columns.FROM_ADDRESS,\n",
+                "                                          TransactionTable.Columns.TO_ADDRESS,\n",
+                "                                          TransactionTable.Columns.VALUE],\n",
+                "                                 where=f'{TransactionTable.Columns.BLOCK_NUMBER} = {context.block_number-1000}',\n",
+                "                                 order_by=TransactionTable.Columns.BLOCK_TIMESTAMP,\n",
+                "                                 limit='5')\n",
+                "             .to_dataframe())\n",
+                "df_ledger"
+            ]
+        }
+    ],
+    "metadata": {
+        "kernelspec": {
+            "display_name": "Python [conda env:cm310-2] *",
+            "language": "python",
+            "name": "conda-env-cm310-2-py"
+        },
+        "language_info": {
+            "codemirror_mode": {
+                "name": "ipython",
+                "version": 3
+            },
+            "file_extension": ".py",
+            "mimetype": "text/x-python",
+            "name": "python",
+            "nbconvert_exporter": "python",
+            "pygments_lexer": "ipython3",
+            "version": "3.10.4"
+        }
+    },
+    "nbformat": 4,
+    "nbformat_minor": 5
 }